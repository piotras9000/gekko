
const Bitfinex = require("bitfinex-api-node");
<<<<<<< HEAD
const util = require('../core/util.js');
const _ = require('lodash');
const moment = require('moment');
const log = require('../core/log');

const marketData = require('./data/bitfinexMarkets');
=======
const _ = require('lodash');
const moment = require('moment');

const util = require('../core/util');
const Errors = require('../core/error');
const log = require('../core/log');
>>>>>>> a6e697fb

var Trader = function(config) {
  _.bindAll(this);
  if(_.isObject(config)) {
    this.key = config.key;
    this.secret = config.secret;
  }
  this.name = 'Bitfinex';
  this.balance;
  this.price;
  this.asset = config.asset;
  this.currency = config.currency;
  this.pair = this.asset + this.currency;
  this.bitfinex = new Bitfinex(this.key, this.secret, { version: 1 }).rest;
}

var retryCritical = {
  retries: 10,
  factor: 1.2,
  minTimeout: 10 * 1000,
  maxTimeout: 60 * 1000
};

var retryForever = {
  forever: true,
  factor: 1.2,
  minTimeout: 10 * 1000,
  maxTimeout: 300 * 1000
};

// Probably we need to update these string
var recoverableErrors = new RegExp(/(SOCKETTIMEDOUT|TIMEDOUT|CONNRESET|CONNREFUSED|NOTFOUND|StatusCodeError: 429|StatusCodeError: 5)/)

Trader.prototype.processError = function(funcName, error) {
  if (!error) return undefined;

  if (!error.message.match(recoverableErrors)) {
    log.error(`[bitfinex.js] (${funcName}) returned an irrecoverable error: ${error.message}`);
    return new Errors.AbortError('[bitfinex.js] ' + error.message);
  }

  log.debug(`[bitfinex.js] (${funcName}) returned an error, retrying: ${error.message}`);
  return new Errors.RetryError('[bitfinex.js] ' + error.message);
};

Trader.prototype.handleResponse = function(funcName, callback) {
  return (error, data, body) => {
    return callback(this.processError(funcName, error), data);
  }
};

Trader.prototype.getPortfolio = function(callback) {
  let process = (err, data) => {
    if (err) return callback(err);

    // We are only interested in funds in the "exchange" wallet
    data = data.filter(c => c.type === 'exchange');

    const asset = _.find(data, c => c.currency.toUpperCase() === this.asset);
    const currency = _.find(data, c => c.currency.toUpperCase() === this.currency);

    let assetAmount, currencyAmount;

    if(_.isObject(asset) && _.isNumber(+asset.available) && !_.isNaN(+asset.available))
      assetAmount = +asset.available;
    else {
      log.error(`Bitfinex did not provide ${this.asset} amount, assuming 0`);
      assetAmount = 0;
    }

    if(_.isObject(currency) && _.isNumber(+currency.available) && !_.isNaN(+currency.available))
      currencyAmount = +currency.available;
    else {
      log.error(`Bitfinex did not provide ${this.currency} amount, assuming 0`);
      currencyAmount = 0;
    }

    const portfolio = [
      { name: this.asset, amount: assetAmount },
      { name: this.currency, amount: currencyAmount },
    ];

    callback(undefined, portfolio);
  };

  let handler = (cb) => this.bitfinex.wallet_balances(this.handleResponse('getPortfolio', cb));
  util.retryCustom(retryForever, _.bind(handler, this), _.bind(process, this));
}

Trader.prototype.getTicker = function(callback) {
  let process = (err, data) => {
    if (err) return callback(err);

    // whenever we reach this point we have valid
    // data, the callback is still the same since
    // we are inside the same javascript scope.
    callback(undefined, {bid: +data.bid, ask: +data.ask})
  };
  
  let handler = (cb) => this.bitfinex.ticker(this.pair, this.handleResponse('getTicker', cb));
  util.retryCustom(retryForever, _.bind(handler, this), _.bind(process, this));
}

// This assumes that only limit orders are being placed, so fees are the
// "maker fee" of 0.1%.  It does not take into account volume discounts.
Trader.prototype.getFee = function(callback) {
    var makerFee = 0.1;
    callback(undefined, makerFee / 100);
}

Trader.prototype.submit_order = function(type, amount, price, callback) {
  let process = (err, data) => {
    if (err) return callback(err);

    callback(err, data.order_id);
  }

  amount = Math.floor(amount*100000000)/100000000;
  let handler = (cb) => this.bitfinex.new_order(this.pair,
    amount + '',
    price + '',
    this.name.toLowerCase(),
    type,
    'exchange limit',
    this.handleResponse('submitOrder', cb)
  );

  util.retryCustom(retryCritical, _.bind(handler, this), _.bind(process, this));
}

Trader.prototype.buy = function(amount, price, callback) {
  this.submit_order('buy', amount, price, callback);
}

Trader.prototype.sell = function(amount, price, callback) {
  this.submit_order('sell', amount, price, callback);
}

Trader.prototype.checkOrder = function(order_id, callback) {
  let process = (err, data) => {
    if (err) return callback(err);

    callback(undefined, !data.is_live);
  }

  let handler = (cb) => this.bitfinex.order_status(order_id, this.handleResponse('checkOrder', cb));
  util.retryCustom(retryCritical, _.bind(handler, this), _.bind(process, this));
}


Trader.prototype.getOrder = function(order_id, callback) {
  let process = (err, data) => {
    if (err) return callback(err);

    var price = parseFloat(data.avg_execution_price);
    var amount = parseFloat(data.executed_amount);
    var date = moment.unix(data.timestamp);

    callback(undefined, {price, amount, date});
  };

  let handler = (cb) => this.bitfinex.order_status(order_id, this.handleResponse('getOrder', cb));
  util.retryCustom(retryCritical, _.bind(handler, this), _.bind(process, this));
}


Trader.prototype.cancelOrder = function(order_id, callback) {
  let process = (err, data) => {
    if (err) return callback(err);

    return callback();
  }

  let handler = (cb) => this.bitfinex.order_status(order_id, this.handleResponse('cancelOrder', cb));
  util.retryCustom(retryForever, _.bind(handler, this), _.bind(process, this));
}

Trader.prototype.getTrades = function(since, callback, descending) {
  let process = (err, data) => {  
    if (err) return callback(err);

    var trades = _.map(data, function(trade) {
      return {
        tid: trade.tid, 
        date:  trade.timestamp, 
        price: +trade.price, 
        amount: +trade.amount
      }
    });

    callback(undefined, descending ? trades : trades.reverse());
  };

  var path = this.pair; 
  if(since) 
    path += '?limit_trades=2000'; 

  let handler = (cb) => this.bitfinex.trades(path, this.handleResponse('getTrades', cb));
  util.retryCustom(retryForever, _.bind(handler, this), _.bind(process, this));
}

Trader.getCapabilities = function () {
  return {
    name: 'Bitfinex',
    slug: 'bitfinex',
    currencies: marketData.currencies,
    assets: marketData.assets,
    markets: marketData.markets,
    requires: ['key', 'secret'],
    tid: 'tid',
    providesFullHistory: true,
    tradable: true
  };
}

module.exports = Trader;<|MERGE_RESOLUTION|>--- conflicted
+++ resolved
@@ -1,20 +1,13 @@
 
 const Bitfinex = require("bitfinex-api-node");
-<<<<<<< HEAD
-const util = require('../core/util.js');
-const _ = require('lodash');
-const moment = require('moment');
-const log = require('../core/log');
-
-const marketData = require('./data/bitfinexMarkets');
-=======
 const _ = require('lodash');
 const moment = require('moment');
 
 const util = require('../core/util');
 const Errors = require('../core/error');
 const log = require('../core/log');
->>>>>>> a6e697fb
+
+const marketData = require('./data/bitfinexMarkets');
 
 var Trader = function(config) {
   _.bindAll(this);
