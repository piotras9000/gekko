
var Bitfinex = require("bitfinex-api-node");
var util = require('../core/util.js');
var _ = require('lodash');
var moment = require('moment');
var log = require('../core/log');

var Trader = function(config) {
  _.bindAll(this);
  if(_.isObject(config)) {
    this.key = config.key;
    this.secret = config.secret;
  }
  this.name = 'Bitfinex';
  this.balance;
  this.price;
  this.asset = config.asset;
  this.currency = config.currency;
  this.pair = this.asset + this.currency;
  this.bitfinex = new Bitfinex(this.key, this.secret, { version: 1 }).rest;
}

// if the exchange errors we try the same call again after
// waiting 10 seconds
Trader.prototype.retry = function(method, args) {
  var wait = +moment.duration(10, 'seconds');
  log.debug(this.name, 'returned an error, retrying..');

  var self = this;

  // make sure the callback (and any other fn)
  // is bound to Trader
  _.each(args, function(arg, i) {
    if(_.isFunction(arg))
      args[i] = _.bind(arg, self);
  });

  // run the failed method again with the same
  // arguments after wait
  setTimeout(
    function() { method.apply(self, args) },
    wait
  );
}

Trader.prototype.getPortfolio = function(callback) {
  var args = _.toArray(arguments);
  this.bitfinex.wallet_balances((err, data, body) => {

    if(err && err.message === '401') {
      let e = 'Bitfinex replied with an unauthorized error. ';
      e += 'Double check whether your API key is correct.';
      util.die(e);
    }

    if(err || !data)
      return this.retry(this.getPortfolio, args);

    // We are only interested in funds in the "exchange" wallet
    data = data.filter(c => c.type === 'exchange');

    const asset = _.find(data, c => c.currency.toUpperCase() === this.asset);
    const currency = _.find(data, c => c.currency.toUpperCase() === this.currency);

    let assetAmount, currencyAmount;

    if(_.isObject(asset) && _.isNumber(+asset.available) && !_.isNaN(+asset.available))
      assetAmount = +asset.available;
    else {
      log.error(`Bitfinex did not provide ${this.asset} amount, assuming 0`);
      assetAmount = 0;
    }

    if(_.isObject(currency) && _.isNumber(+currency.available) && !_.isNaN(+currency.available))
      currencyAmount = +currency.available;
    else {
      log.error(`Bitfinex did not provide ${this.currency} amount, assuming 0`);
      currencyAmount = 0;
    }

    const portfolio = [
      { name: this.asset, amount: assetAmount },
      { name: this.currency, amount: currencyAmount },
    ];

    callback(err, portfolio);
  });
}

Trader.prototype.getTicker = function(callback) {
  var args = _.toArray(arguments);
  // the function that will handle the API callback
  var process = (err, data, body) => {
    if (err)
        return this.retry(this.getTicker(args));

    // whenever we reach this point we have valid
    // data, the callback is still the same since
    // we are inside the same javascript scope.
    callback(err, {bid: +data.bid, ask: +data.ask})
  };
  this.bitfinex.ticker(this.pair, process);
}

// This assumes that only limit orders are being placed, so fees are the
// "maker fee" of 0.1%.  It does not take into account volume discounts.
Trader.prototype.getFee = function(callback) {
    var makerFee = 0.1;
    callback(false, makerFee / 100);
}

Trader.prototype.submit_order = function(type, amount, price, callback) {
  var args = _.toArray(arguments);

  amount = Math.floor(amount*100000000)/100000000;
  this.bitfinex.new_order(
    this.pair,
    amount + '',
    price + '',
    this.name.toLowerCase(),
    type,
    'exchange limit',
    (err, data, body) => {
      if (err) {
        log.error('unable to ' + type, err, body);
        return this.retry(this.submit_order, args);
      }

      callback(err, data.order_id);
    });
}

Trader.prototype.buy = function(amount, price, callback) {
  this.submit_order('buy', amount, price, callback);
}

Trader.prototype.sell = function(amount, price, callback) {
  this.submit_order('sell', amount, price, callback);
}

Trader.prototype.checkOrder = function(order_id, callback) {
  var args = _.toArray(arguments);
  this.bitfinex.order_status(order_id, function (err, data, body) {

    if(err || !data)
      return this.retry(this.checkOrder, arguments);

    callback(err, !data.is_live);
  }.bind(this));
}


Trader.prototype.getOrder = function(order, callback) {
  var args = _.toArray(arguments);
  var get = (err, data) => {
    if(err || !data)
      return this.retry(this.getOrder, arguments);

    var price = parseFloat(data.avg_execution_price);
    var amount = parseFloat(data.executed_amount);
    var date = moment.unix(data.timestamp);

    callback(undefined, {price, amount, date});
  };

  this.bitfinex.order_status(order, get);
}


Trader.prototype.cancelOrder = function(order_id, callback) {
  var args = _.toArray(arguments);
  this.bitfinex.cancel_order(order_id, (err, data, body) => {
      if (err || !data) {
        // bitfinex way of telling it was already cancelled..
        if(err.message === 'Order could not be cancelled.')
          return callback();

        log.error('unable to cancel order', order_id, '(', err, data, '), retrying...');
        return this.retry(this.cancelOrder, args);
      }

      return callback();
  });
}

Trader.prototype.getTrades = function(since, callback, descending) {
  var args = _.toArray(arguments);

  var path = this.pair; 
  if(since) 
    path += '?limit_trades=2000'; 

<<<<<<< HEAD
  this.bitfinex.trades(path, (err, data) => {  
=======
  this.bitfinex.trades(path, (err, data) => {
>>>>>>> 20599af2
    if (err)
      return this.retry(this.getTrades, args);

    var trades = _.map(data, function(trade) {
      return {
        tid: trade.tid, 
        date:  trade.timestamp, 
        price: +trade.price, 
        amount: +trade.amount
      }
    });

    callback(null, descending ? trades : trades.reverse());
  });
}

Trader.getCapabilities = function () {
  return {
    name: 'Bitfinex',
    slug: 'bitfinex',
    currencies: ['USD', 'BTC', 'ETH'],
    assets: ['BTC', 'LTC', 'ETH', 'SAN', 'IOT', 'BCH', 'OMG', 'XMR', 'DSH', 'ZEC', 'EOS', 'ETC', 'XRP', 'NEO', 'ETP'],
    markets: [
      
        //Tradeable Pairs to USD
        { pair: ['USD', 'BTC'], minimalOrder: { amount: 0.01, unit: 'asset' } },
        { pair: ['USD', 'BCH'], minimalOrder: { amount: 0.01, unit: 'asset' } },
        { pair: ['USD', 'IOT'], minimalOrder: { amount: 0.01, unit: 'asset' } },
        { pair: ['USD', 'OMG'], minimalOrder: { amount: 0.01, unit: 'asset' } },
        { pair: ['USD', 'EOS'], minimalOrder: { amount: 0.01, unit: 'asset' } },
        { pair: ['USD', 'DSH'], minimalOrder: { amount: 0.01, unit: 'asset' } },
        { pair: ['USD', 'SAN'], minimalOrder: { amount: 0.01, unit: 'asset' } },
        { pair: ['USD', 'ETH'], minimalOrder: { amount: 0.01, unit: 'asset' } },
        { pair: ['USD', 'LTC'], minimalOrder: { amount: 0.01, unit: 'asset' } },
        { pair: ['USD', 'ZEC'], minimalOrder: { amount: 0.01, unit: 'asset' } },
        { pair: ['USD', 'XMR'], minimalOrder: { amount: 0.01, unit: 'asset' } },
        { pair: ['USD', 'ETC'], minimalOrder: { amount: 0.01, unit: 'asset' } },
        { pair: ['USD', 'XRP'], minimalOrder: { amount: 0.01, unit: 'asset' } },
        { pair: ['USD', 'NEO'], minimalOrder: { amount: 0.01, unit: 'asset' } },
        { pair: ['USD', 'ETP'], minimalOrder: { amount: 0.01, unit: 'asset' } },
      
        //Tradeable Pairs to BTC
        { pair: ['BTC', 'ETH'], minimalOrder: { amount: 0.01, unit: 'asset' } },
        { pair: ['BTC', 'BCH'], minimalOrder: { amount: 0.01, unit: 'asset' } },
        { pair: ['BTC', 'IOT'], minimalOrder: { amount: 0.01, unit: 'asset' } },
        { pair: ['BTC', 'OMG'], minimalOrder: { amount: 0.01, unit: 'asset' } },
        { pair: ['BTC', 'DSH'], minimalOrder: { amount: 0.01, unit: 'asset' } },
        { pair: ['BTC', 'ZEC'], minimalOrder: { amount: 0.01, unit: 'asset' } },
        { pair: ['BTC', 'XMR'], minimalOrder: { amount: 0.01, unit: 'asset' } },
        { pair: ['BTC', 'LTC'], minimalOrder: { amount: 0.01, unit: 'asset' } },
        { pair: ['BTC', 'SAN'], minimalOrder: { amount: 0.01, unit: 'asset' } },
        { pair: ['BTC', 'EOS'], minimalOrder: { amount: 0.01, unit: 'asset' } },
        { pair: ['BTC', 'ETC'], minimalOrder: { amount: 0.01, unit: 'asset' } },
        { pair: ['BTC', 'XRP'], minimalOrder: { amount: 0.01, unit: 'asset' } },
        { pair: ['BTC', 'NEO'], minimalOrder: { amount: 0.01, unit: 'asset' } },
        { pair: ['BTC', 'ETP'], minimalOrder: { amount: 0.01, unit: 'asset' } },
      
        //Tradeable Pairs to ETH
        { pair: ['ETH', 'BCH'], minimalOrder: { amount: 0.01, unit: 'asset' } },
        { pair: ['ETH', 'IOT'], minimalOrder: { amount: 0.01, unit: 'asset' } },
        { pair: ['ETH', 'OMG'], minimalOrder: { amount: 0.01, unit: 'asset' } },
        { pair: ['ETH', 'SAN'], minimalOrder: { amount: 0.01, unit: 'asset' } },
        { pair: ['ETH', 'EOS'], minimalOrder: { amount: 0.01, unit: 'asset' } },
        { pair: ['ETH', 'NEO'], minimalOrder: { amount: 0.01, unit: 'asset' } },
        { pair: ['ETH', 'ETP'], minimalOrder: { amount: 0.01, unit: 'asset' } },
      
    ],
    requires: ['key', 'secret'],
    tid: 'tid',
    providesFullHistory: true,
    tradable: true
  };
}

module.exports = Trader;<|MERGE_RESOLUTION|>--- conflicted
+++ resolved
@@ -190,11 +190,7 @@
   if(since) 
     path += '?limit_trades=2000'; 
 
-<<<<<<< HEAD
-  this.bitfinex.trades(path, (err, data) => {  
-=======
   this.bitfinex.trades(path, (err, data) => {
->>>>>>> 20599af2
     if (err)
       return this.retry(this.getTrades, args);
 
