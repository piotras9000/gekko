--- conflicted
+++ resolved
@@ -62,11 +62,6 @@
 }
 
 Trader.prototype.getTicker = function(callback) {
-<<<<<<< HEAD
-  this.bitfinex.ticker(defaultAsset, function (err, data, body) {
-    callback(err, { bid: +data.bid, ask: +data.ask })
-  });
-=======
   // the function that will handle the API callback
   var process = function(err, data, body) {
     if (err) {
@@ -88,7 +83,6 @@
   }.bind(this);
 
   this.bitfinex.ticker(symbol, process);
->>>>>>> f41165d1
 }
 
 // This assumes that only limit orders are being placed, so fees are the
@@ -102,16 +96,9 @@
   // TODO: Bitstamp module included the following - is it necessary?
   // amount *= 0.995; // remove fees
   amount = Math.floor(amount*100000000)/100000000;
-<<<<<<< HEAD
-
-  bfx.new_order(defaultAsset, amount + '', price + '', exchangeName,
-    type, 
-    'exchange limit', 
-=======
   bfx.new_order(symbol, amount + '', price + '', exchangeName,
     type,
     'exchange limit',
->>>>>>> f41165d1
     function (err, data, body) {
       if (err)
         return log.error('unable to ' + type, err, body);
@@ -120,12 +107,9 @@
     });
 }
 
+
 Trader.prototype.buy = function(amount, price, callback) {
   submit_order(this.bitfinex, 'buy', amount, price, callback);
-<<<<<<< HEAD
-
-=======
->>>>>>> f41165d1
 }
 
 Trader.prototype.sell = function(amount, price, callback) {
@@ -149,17 +133,11 @@
   var args = _.toArray(arguments);
   var self = this;
 
-<<<<<<< HEAD
-  // Bitfinex API module does not support start date, but Bitfinex API does. 
-  var start = since ? since.unix() : null;
-  this.bitfinex.trades(defaultAsset, start, function (err, data) {
-=======
   var path = symbol;
   if(since)
     path += '?limit_trades=' + since;
 
   this.bitfinex.trades(path,  function (err, data) {
->>>>>>> f41165d1
     if (err)
       return self.retry(self.getTrades, args);
 
