--- conflicted
+++ resolved
@@ -5,13 +5,6 @@
 var moment = require('moment');
 var log = require('../core/log');
 
-<<<<<<< HEAD
-// Module-wide constants
-var exchangeName = 'bitfinex';
-var symbol;
-
-=======
->>>>>>> c3b663ef
 var Trader = function(config) {
   _.bindAll(this);
   if(_.isObject(config)) {
@@ -21,9 +14,8 @@
   this.name = 'Bitfinex';
   this.balance;
   this.price;
-  symbol = config.asset + config.currency;
-  this.bitfinex = new Bitfinex(this.key, this.secret);
-  this.bitfinex = this.bitfinex.rest;
+  this.pair = config.asset + config.currency;
+  this.bitfinex = new Bitfinex(this.key, this.secret).rest;
 }
 
 // if the exchange errors we try the same call again after
@@ -52,12 +44,12 @@
 Trader.prototype.getPortfolio = function(callback) {
   this.bitfinex.wallet_balances(function (err, data, body) {
     var portfolio = _(data).filter(function(data) {
-      return data.type === 'exchange';
+      return data.type === 'exchange'
     }).map(function (asset) {
       return {
         name: asset.currency.toUpperCase(),
         // TODO: use .amount instead of .available?
-        amount: +asset.available
+        amount: asset.available
       }
     }).value();
     callback(err, portfolio);
@@ -74,26 +66,15 @@
       // so we use this.retry since this will wait first
       // before we retry.
       // the arguments we need to pass the the ticker method
-<<<<<<< HEAD
-
-      var args = [ symbol, process ];
-      return this.retry(bitfinex.ticker(args));
-=======
       //>> Thanks Mike :)
         return this.retry(this.bitfinex.ticker(args));
->>>>>>> c3b663ef
     }
     // whenever we reach this point we have valid
     // data, the callback is still the same since
     // we are inside the same javascript scope.
     callback(err, {bid: +data.bid, ask: +data.ask})
   }.bind(this);
-<<<<<<< HEAD
-
-  this.bitfinex.ticker(symbol, process);
-=======
   this.bitfinex.ticker(args);
->>>>>>> c3b663ef
 }
 
 // This assumes that only limit orders are being placed, so fees are the
@@ -105,12 +86,8 @@
 
 Trader.prototype.function = function (submit_order(type, amount, price, callback) {
   amount = Math.floor(amount*100000000)/100000000;
-<<<<<<< HEAD
-  bfx.new_order(symbol, amount + '', price + '', exchangeName,
-=======
 
   this.bitfinex.new_order(this.pair, amount + '', price + '', this.name,
->>>>>>> c3b663ef
     type,
     'exchange limit',
     function (err, data, body) {
@@ -121,14 +98,9 @@
     });
 }
 
-
 Trader.prototype.buy = function(amount, price, callback) {
-<<<<<<< HEAD
-  submit_order(this.bitfinex, 'buy', amount, price, callback);
-=======
   this.submit_order(this.bitfinex, 'buy', amount, price, callback);
 
->>>>>>> c3b663ef
 }
 
 Trader.prototype.sell = function(amount, price, callback) {
@@ -152,7 +124,7 @@
   var args = _.toArray(arguments);
   var self = this;
 
-  var path = symbol;
+  var path = this.pair;
   if(since)
     path += '?limit_trades=' + since;
 
