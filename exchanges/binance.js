const moment = require('moment');
const _ = require('lodash');

const util = require('../core/util');
const Errors = require('../core/error');
const log = require('../core/log');
const marketData = require('./data/binanceMarkets');

const Binance = require('binance');

var Trader = function(config) {
  _.bindAll(this);

  if (_.isObject(config)) {
    this.key = config.key;
    this.secret = config.secret;
    this.currency = config.currency.toUpperCase();
    this.asset = config.asset.toUpperCase();
  }

  this.pair = this.asset + this.currency;
  this.name = 'binance';

  this.market = _.find(Trader.getCapabilities().markets, (market) => {
    return market.pair[0] === this.currency && market.pair[1] === this.asset
  });

  this.binance = new Binance.BinanceRest({
    key: this.key,
    secret: this.secret,
    timeout: 15000,
    recvWindow: 60000, // suggested by binance
    disableBeautification: false
  });
};

var retryCritical = {
  retries: 10,
  factor: 1.2,
  minTimeout: 1 * 1000,
  maxTimeout: 30 * 1000
};

var retryForever = {
  forever: true,
  factor: 1.2,
  minTimeout: 10 * 1000,
  maxTimeout: 30 * 1000
};

var recoverableErrors = new RegExp(/(SOCKETTIMEDOUT|TIMEDOUT|CONNRESET|CONNREFUSED|NOTFOUND|Error -1021|Response code 429)/);

Trader.prototype.processError = function(funcName, error) {
  if (!error) return undefined;

  if (!error.message || !error.message.match(recoverableErrors)) {
    log.error(`[binance.js] (${funcName}) returned an irrecoverable error: ${error}`);
    return new Errors.AbortError('[binance.js] ' + error.message || error);
  }

  log.debug(`[binance.js] (${funcName}) returned an error, retrying: ${error}`);
  return new Errors.RetryError('[binance.js] ' + error.message || error);
};

Trader.prototype.handleResponse = function(funcName, callback) {
  return (error, body) => {
    if (body && !_.isEmpty(body.code)) {
      error = new Error(`Error ${body.code}: ${body.msg}`);
    }

    return callback(this.processError(funcName, error), body);
  }
};

Trader.prototype.getTrades = function(since, callback, descending) {
  var processResults = function(err, data) {
    if (err) return callback(err);

    var parsedTrades = [];
    _.each(
      data,
      function(trade) {
        parsedTrades.push({
          tid: trade.aggTradeId,
          date: moment(trade.timestamp).unix(),
          price: parseFloat(trade.price),
          amount: parseFloat(trade.quantity),
        });
      },
      this
    );

    if (descending) callback(null, parsedTrades.reverse());
    else callback(undefined, parsedTrades);
  };

  var reqData = {
    symbol: this.pair,
  };

  if (since) {
    var endTs = moment(since)
      .add(1, 'h')
      .valueOf();
    var nowTs = moment().valueOf();

    reqData.startTime = moment(since).valueOf();
    reqData.endTime = endTs > nowTs ? nowTs : endTs;
  }

  let handler = (cb) => this.binance.aggTrades(reqData, this.handleResponse('getTrades', cb));
  util.retryCustom(retryForever, _.bind(handler, this), _.bind(processResults, this));
};

Trader.prototype.getPortfolio = function(callback) {
  var setBalance = function(err, data) {
    log.debug(`[binance.js] entering "setBalance" callback after api call, err: ${err}, data: ${data}`)
    if (err) return callback(err);

    var findAsset = function(item) {
      return item.asset === this.asset;
    }
    var assetAmount = parseFloat(_.find(data.balances, _.bind(findAsset, this)).free);

    var findCurrency = function(item) {
      return item.asset === this.currency;
    }
    var currencyAmount = parseFloat(_.find(data.balances, _.bind(findCurrency, this)).free);

    if (!_.isNumber(assetAmount) || _.isNaN(assetAmount)) {
      log.error(
        `Binance did not return portfolio for ${this.asset}, assuming 0.`
      );
      assetAmount = 0;
    }

    if (!_.isNumber(currencyAmount) || _.isNaN(currencyAmount)) {
      log.error(
        `Binance did not return portfolio for ${this.currency}, assuming 0.`
      );
      currencyAmount = 0;
    }

    var portfolio = [
      { name: this.asset, amount: assetAmount },
      { name: this.currency, amount: currencyAmount },
    ];

    return callback(undefined, portfolio);
  };

  let handler = (cb) => this.binance.account({}, this.handleResponse('getPortfolio', cb));
  util.retryCustom(retryForever, _.bind(handler, this), _.bind(setBalance, this));
};

// This uses the base maker fee (0.1%), and does not account for BNB discounts
Trader.prototype.getFee = function(callback) {
  var makerFee = 0.1;
  callback(undefined, makerFee / 100);
};

Trader.prototype.getTicker = function(callback) {
  var setTicker = function(err, data) {
    log.debug(`[binance.js] entering "getTicker" callback after api call, err: ${err} data: ${JSON.stringify(data)}`);
    if (err) return callback(err);

    var findSymbol = function(ticker) {
      return ticker.symbol === this.pair;
    }
    var result = _.find(data, _.bind(findSymbol, this));

    var ticker = {
      ask: parseFloat(result.askPrice),
      bid: parseFloat(result.bidPrice),
    };

    callback(undefined, ticker);
  };

  let handler = (cb) => this.binance._makeRequest({}, this.handleResponse('getTicker', cb), 'api/v1/ticker/allBookTickers');
  util.retryCustom(retryForever, _.bind(handler, this), _.bind(setTicker, this));
};

// Effectively counts the number of decimal places, so 0.001 or 0.234 results in 3
Trader.prototype.getPrecision = function(tickSize) {
  if (!isFinite(tickSize)) return 0;
  var e = 1, p = 0;
  while (Math.round(tickSize * e) / e !== tickSize) { e *= 10; p++; }
  return p;
};

Trader.prototype.roundAmount = function(amount, tickSize) {
  var precision = 100000000;
  var t = this.getPrecision(tickSize);

  if(Number.isInteger(t))
    precision = Math.pow(10, t);

  amount *= precision;
  amount = Math.floor(amount);
  amount /= precision;
  return amount;
};

Trader.prototype.getLotSize = function(tradeType, amount, price, callback) {
  amount = this.roundAmount(amount, this.market.minimalOrder.amount);
  if (amount < this.market.minimalOrder.amount)
    return callback(undefined, { amount: 0, price: 0 });

  price = this.roundAmount(price, this.market.minimalOrder.price)
  if (price < this.market.minimalOrder.price)
    return callback(undefined, { amount: 0, price: 0 });

  if (amount * price < this.market.minimalOrder.order)
    return callback(undefined, { amount: 0, price: 0});

  callback(undefined, { amount: amount, price: price });
}

Trader.prototype.addOrder = function(tradeType, amount, price, callback) {
  log.debug(`[binance.js] (addOrder) ${tradeType.toUpperCase()} ${amount} ${this.asset} @${price} ${this.currency}`);

  var setOrder = function(err, data) {
    log.debug(`[binance.js] entering "setOrder" callback after api call, err: ${err} data: ${JSON.stringify(data)}`);
    if (err) return callback(err);

    var txid = data.orderId;
    log.debug(`[binance.js] added order with txid: ${txid}`);

    callback(undefined, txid);
  };

  let reqData = {
    symbol: this.pair,
    side: tradeType.toUpperCase(),
    type: 'LIMIT',
    timeInForce: 'GTC', // Good to cancel (I think, not really covered in docs, but is default)
    quantity: amount,
    price: price,
    timestamp: new Date().getTime()
  };

  let handler = (cb) => this.binance.newOrder(reqData, this.handleResponse('addOrder', cb));
  util.retryCustom(retryCritical, _.bind(handler, this), _.bind(setOrder, this));
};

Trader.prototype.getOrder = function(order, callback) {
  var get = function(err, data) {
    log.debug(`[binance.js] entering "getOrder" callback after api call, err ${err} data: ${JSON.stringify(data)}`);
    if (err) return callback(err);

    var price = parseFloat(data.price);
    var amount = parseFloat(data.executedQty);
    var date = moment.unix(data.time);

    callback(undefined, { price, amount, date });
  }.bind(this);

  let reqData = {
    symbol: this.pair,
    orderId: order,
  };

  let handler = (cb) => this.binance.queryOrder(reqData, this.handleResponse('getOrder', cb));
  util.retryCustom(retryCritical, _.bind(handler, this), _.bind(get, this));
};

Trader.prototype.buy = function(amount, price, callback) {
  this.addOrder('buy', amount, price, callback);
};

Trader.prototype.sell = function(amount, price, callback) {
  this.addOrder('sell', amount, price, callback);
};

Trader.prototype.checkOrder = function(order, callback) {
  var check = function(err, data) {
    log.debug(`[binance.js] entering "checkOrder" callback after api call, err ${err} data: ${JSON.stringify(data)}`);
    if (err) return callback(err);

    var stillThere = data.status === 'NEW' || data.status === 'PARTIALLY_FILLED';
    var canceledManually = data.status === 'CANCELED' || data.status === 'REJECTED' || data.status === 'EXPIRED';
    callback(undefined, !stillThere && !canceledManually);
  };

  let reqData = {
    symbol: this.pair,
    orderId: order,
  };

  let handler = (cb) => this.binance.queryOrder(reqData, this.handleResponse('checkOrder', cb));
  util.retryCustom(retryCritical, _.bind(handler, this), _.bind(check, this));
};

Trader.prototype.cancelOrder = function(order, callback) {
  var cancel = function(err, data) {
    log.debug(`[binance.js] entering "cancelOrder" callback after api call, err ${err} data: ${JSON.stringify(data)}`);
    if (err) return callback(err);
    callback(undefined);
  };

  let reqData = {
    symbol: this.pair,
    orderId: order,
  };

  let handler = (cb) => this.binance.cancelOrder(reqData, this.handleResponse('cancelOrder', cb));
  util.retryCustom(retryForever, _.bind(handler, this), _.bind(cancel, this));
};

Trader.prototype.initMarkets = function(callback) {

}

Trader.getCapabilities = function() {
  return {
    name: 'Binance',
    slug: 'binance',
<<<<<<< HEAD
    currencies: marketData.currencies,
    assets: marketData.assets,
    markets: marketData.markets,
=======
    currencies: ['BNB', 'BTC', 'ETH', 'USDT'],
    assets: [
      'ADA',
      'ADX',
      'AION',
      'AMB',
      'APPC',
      'ARK',
      'ARN',
      'AST',
      'BAT',
      'BCC',
      'BCD',
      'BCPT',
      'BNB',
      'BNT',
      'BQX',
      'BRD',
      'BTC',
      'BTG',
      'BTS',
      'CDT',
      'CMT',
      'CND',
      'CTR',
      'DASH',
      'DGD',
      'DLT',
      'DNT',
      'EDO',
      'ELF',
      'ENG',
      'ENJ',
      'EOS',
      'ETC',
      'ETH',
      'EVX',
      'FUEL',
      'FUN',
      'GAS',
      'GTO',
      'GVT',
      'GXS',
      'HSR',
      'ICN',
      'ICX',
      'INS',
      'IOTA',
      'KMD',
      'KNC',
      'LEND',
      'LINK',
      'LRC',
      'LSK',
      'LTC',
      'LUN',
      'MANA',
      'MCO',
      'MDA',
      'MOD',
      'MTH',
      'MTL',
      'NAV',
      'NEBL',
      'NEO',
      'NULS',
      'OAX',
      'OMG',
      'OST',
      'POE',
      'POWR',
      'PPT',
      'QSP',
      'QTUM',
      'RCN',
      'RDN',
      'REQ',
      'RLC',
      'SALT',
      'SNGLS',
      'SNM',
      'SNT',
      'STORJ',
      'STRAT',
      'SUB',
      'TNB',
      'TNT',
      'TRIG',
      'TRX',
      'VEN',
      'VIB',
      'VIBE',
      'WABI',
      'WAVES',
      'WINGS',
      'WTC',
      'XLM',
      'XMR',
      'XRP',
      'XVG',
      'XZC',
      'YOYO',
      'ZEC',
      'ZRX'
    ],
    markets: [
      {
        pair: [
          'BNB',
          'NULS'
        ],
        minimalOrder: {
          amount: 0.01,
          unit: 'asset'
        },
        precision: 0.00001
      },
      {
        pair: [
          'BNB',
          'VEN'
        ],
        minimalOrder: {
          amount: 0.01,
          unit: 'asset'
        },
        precision: 0.0001
      },
      {
        pair: [
          'BTC',
          'BNB'
        ],
        minimalOrder: {
          amount: 0.01,
          unit: 'asset'
        },
        precision: 1e-7
      },
      {
        pair: [
          'BTC',
          'NULS'
        ],
        minimalOrder: {
          amount: 1,
          unit: 'asset'
        },
        precision: 1e-8
      },
      {
        pair: [
          'BTC',
          'CTR'
        ],
        minimalOrder: {
          amount: 1,
          unit: 'asset'
        },
        precision: 1e-8
      },
      {
        pair: [
          'BTC',
          'NEO'
        ],
        minimalOrder: {
          amount: 0.01,
          unit: 'asset'
        },
        precision: 0.000001
      },
      {
        pair: [
          'ETH',
          'NULS'
        ],
        minimalOrder: {
          amount: 1,
          unit: 'asset'
        },
        precision: 1e-8
      },
      {
        pair: [
          'BTC',
          'LINK'
        ],
        minimalOrder: {
          amount: 1,
          unit: 'asset'
        },
        precision: 1e-8
      },
      {
        pair: [
          'BTC',
          'SALT'
        ],
        minimalOrder: {
          amount: 0.01,
          unit: 'asset'
        },
        precision: 0.000001
      },
      {
        pair: [
          'BTC',
          'IOTA'
        ],
        minimalOrder: {
          amount: 1,
          unit: 'asset'
        },
        precision: 1e-8
      },
      {
        pair: [
          'BTC',
          'ETC'
        ],
        minimalOrder: {
          amount: 0.01,
          unit: 'asset'
        },
        precision: 0.000001
      },
      {
        pair: [
          'ETH',
          'AST'
        ],
        minimalOrder: {
          amount: 1,
          unit: 'asset'
        },
        precision: 1e-7
      },
      {
        pair: [
          'BTC',
          'KNC'
        ],
        minimalOrder: {
          amount: 1,
          unit: 'asset'
        },
        precision: 1e-8
      },
      {
        pair: [
          'BTC',
          'WTC'
        ],
        minimalOrder: {
          amount: 0.01,
          unit: 'asset'
        },
        precision: 1e-7
      },
      {
        pair: [
          'BTC',
          'SNGLS'
        ],
        minimalOrder: {
          amount: 1,
          unit: 'asset'
        },
        precision: 1e-8
      },
      {
        pair: [
          'ETH',
          'EOS'
        ],
        minimalOrder: {
          amount: 0.01,
          unit: 'asset'
        },
        precision: 0.000001
      },
      {
        pair: [
          'ETH',
          'SNT'
        ],
        minimalOrder: {
          amount: 1,
          unit: 'asset'
        },
        precision: 1e-8
      },
      {
        pair: [
          'ETH',
          'MCO'
        ],
        minimalOrder: {
          amount: 0.01,
          unit: 'asset'
        },
        precision: 0.000001
      },
      {
        pair: [
          'USDT',
          'BTC'
        ],
        minimalOrder: {
          amount: 0.000001,
          unit: 'asset'
        },
        precision: 0.01
      },
      {
        pair: [
          'ETH',
          'OAX'
        ],
        minimalOrder: {
          amount: 1,
          unit: 'asset'
        },
        precision: 1e-7
      },
      {
        pair: [
          'ETH',
          'OMG'
        ],
        minimalOrder: {
          amount: 0.01,
          unit: 'asset'
        },
        precision: 0.000001
      },
      {
        pair: [
          'BTC',
          'GAS'
        ],
        minimalOrder: {
          amount: 0.01,
          unit: 'asset'
        },
        precision: 0.000001
      },
      {
        pair: [
          'ETH',
          'BQX'
        ],
        minimalOrder: {
          amount: 1,
          unit: 'asset'
        },
        precision: 1e-7
      },
      {
        pair: [
          'ETH',
          'WTC'
        ],
        minimalOrder: {
          amount: 0.01,
          unit: 'asset'
        },
        precision: 0.000001
      },
      {
        pair: [
          'ETH',
          'QTUM'
        ],
        minimalOrder: {
          amount: 0.01,
          unit: 'asset'
        },
        precision: 0.000001
      },
      {
        pair: [
          'ETH',
          'BNT'
        ],
        minimalOrder: {
          amount: 0.01,
          unit: 'asset'
        },
        precision: 0.000001
      },
      {
        pair: [
          'ETH',
          'DNT'
        ],
        minimalOrder: {
          amount: 1,
          unit: 'asset'
        },
        precision: 1e-8
      },
      {
        pair: [
          'ETH',
          'ICN'
        ],
        minimalOrder: {
          amount: 1,
          unit: 'asset'
        },
        precision: 1e-7
      },
      {
        pair: [
          'BTC',
          'SNM'
        ],
        minimalOrder: {
          amount: 1,
          unit: 'asset'
        },
        precision: 1e-8
      },
      {
        pair: [
          'ETH',
          'SNM'
        ],
        minimalOrder: {
          amount: 1,
          unit: 'asset'
        },
        precision: 1e-8
      },
      {
        pair: [
          'ETH',
          'SNGLS'
        ],
        minimalOrder: {
          amount: 1,
          unit: 'asset'
        },
        precision: 1e-8
      },
      {
        pair: [
          'BTC',
          'BQX'
        ],
        minimalOrder: {
          amount: 1,
          unit: 'asset'
        },
        precision: 1e-8
      },
      {
        pair: [
          'ETH',
          'NEO'
        ],
        minimalOrder: {
          amount: 0.01,
          unit: 'asset'
        },
        precision: 0.000001
      },
      {
        pair: [
          'ETH',
          'KNC'
        ],
        minimalOrder: {
          amount: 1,
          unit: 'asset'
        },
        precision: 1e-7
      },
      {
        pair: [
          'ETH',
          'STRAT'
        ],
        minimalOrder: {
          amount: 0.01,
          unit: 'asset'
        },
        precision: 0.000001
      },
      {
        pair: [
          'ETH',
          'ZRX'
        ],
        minimalOrder: {
          amount: 1,
          unit: 'asset'
        },
        precision: 1e-8
      },
      {
        pair: [
          'BTC',
          'QTUM'
        ],
        minimalOrder: {
          amount: 0.01,
          unit: 'asset'
        },
        precision: 0.000001
      },
      {
        pair: [
          'ETH',
          'FUN'
        ],
        minimalOrder: {
          amount: 1,
          unit: 'asset'
        },
        precision: 1e-8
      },
      {
        pair: [
          'BTC',
          'LTC'
        ],
        minimalOrder: {
          amount: 0.01,
          unit: 'asset'
        },
        precision: 0.000001
      },
      {
        pair: [
          'ETH',
          'LINK'
        ],
        minimalOrder: {
          amount: 1,
          unit: 'asset'
        },
        precision: 1e-8
      },
      {
        pair: [
          'BTC',
          'ETH'
        ],
        minimalOrder: {
          amount: 0.001,
          unit: 'asset'
        },
        precision: 0.000001
      },
      {
        pair: [
          'ETH',
          'XVG'
        ],
        minimalOrder: {
          amount: 1,
          unit: 'asset'
        },
        precision: 1e-8
      },
      {
        pair: [
          'BTC',
          'STRAT'
        ],
        minimalOrder: {
          amount: 0.01,
          unit: 'asset'
        },
        precision: 0.000001
      },
      {
        pair: [
          'BTC',
          'ZRX'
        ],
        minimalOrder: {
          amount: 1,
          unit: 'asset'
        },
        precision: 1e-8
      },
      {
        pair: [
          'ETH',
          'IOTA'
        ],
        minimalOrder: {
          amount: 1,
          unit: 'asset'
        },
        precision: 1e-8
      },
      {
        pair: [
          'BTC',
          'BCC'
        ],
        minimalOrder: {
          amount: 0.001,
          unit: 'asset'
        },
        precision: 0.000001
      },
      {
        pair: [
          'ETH',
          'CTR'
        ],
        minimalOrder: {
          amount: 1,
          unit: 'asset'
        },
        precision: 1e-7
      },
      {
        pair: [
          'BTC',
          'OMG'
        ],
        minimalOrder: {
          amount: 0.01,
          unit: 'asset'
        },
        precision: 0.000001
      },
      {
        pair: [
          'BTC',
          'MCO'
        ],
        minimalOrder: {
          amount: 0.01,
          unit: 'asset'
        },
        precision: 0.000001
      },
      {
        pair: [
          'ETH',
          'SALT'
        ],
        minimalOrder: {
          amount: 0.01,
          unit: 'asset'
        },
        precision: 0.000001
      },
      {
        pair: [
          'BTC',
          'ADA'
        ],
        minimalOrder: {
          amount: 1,
          unit: 'asset'
        },
        precision: 1e-8
      },
      {
        pair: [
          'ETH',
          'ADA'
        ],
        minimalOrder: {
          amount: 1,
          unit: 'asset'
        },
        precision: 1e-8
      },
      {
        pair: [
          'BNB',
          'ADX'
        ],
        minimalOrder: {
          amount: 0.01,
          unit: 'asset'
        },
        precision: 0.00001
      },
      {
        pair: [
          'BTC',
          'ADX'
        ],
        minimalOrder: {
          amount: 1,
          unit: 'asset'
        },
        precision: 1e-8
      },
      {
        pair: [
          'ETH',
          'ADX'
        ],
        minimalOrder: {
          amount: 1,
          unit: 'asset'
        },
        precision: 1e-7
      },
      {
        pair: [
          'BNB',
          'AION'
        ],
        minimalOrder: {
          amount: 0.01,
          unit: 'asset'
        },
        precision: 0.00001
      },
      {
        pair: [
          'BTC',
          'AION'
        ],
        minimalOrder: {
          amount: 0.01,
          unit: 'asset'
        },
        precision: 1e-7
      },
      {
        pair: [
          'ETH',
          'AION'
        ],
        minimalOrder: {
          amount: 0.01,
          unit: 'asset'
        },
        precision: 0.000001
      },
      {
        pair: [
          'BNB',
          'AMB'
        ],
        minimalOrder: {
          amount: 0.01,
          unit: 'asset'
        },
        precision: 0.00001
      },
      {
        pair: [
          'BTC',
          'AMB'
        ],
        minimalOrder: {
          amount: 1,
          unit: 'asset'
        },
        precision: 1e-8
      },
      {
        pair: [
          'ETH',
          'AMB'
        ],
        minimalOrder: {
          amount: 1,
          unit: 'asset'
        },
        precision: 1e-8
      },
      {
        pair: [
          'BNB',
          'APPC'
        ],
        minimalOrder: {
          amount: 0.01,
          unit: 'asset'
        },
        precision: 0.00001
      },
      {
        pair: [
          'BTC',
          'APPC'
        ],
        minimalOrder: {
          amount: 1,
          unit: 'asset'
        },
        precision: 1e-8
      },
      {
        pair: [
          'ETH',
          'APPC'
        ],
        minimalOrder: {
          amount: 1,
          unit: 'asset'
        },
        precision: 1e-7
      },
      {
        pair: [
          'BTC',
          'ARK'
        ],
        minimalOrder: {
          amount: 0.01,
          unit: 'asset'
        },
        precision: 1e-7
      },
      {
        pair: [
          'ETH',
          'ARK'
        ],
        minimalOrder: {
          amount: 0.01,
          unit: 'asset'
        },
        precision: 0.000001
      },
      {
        pair: [
          'BTC',
          'ARN'
        ],
        minimalOrder: {
          amount: 1,
          unit: 'asset'
        },
        precision: 1e-8
      },
      {
        pair: [
          'ETH',
          'ARN'
        ],
        minimalOrder: {
          amount: 1,
          unit: 'asset'
        },
        precision: 1e-8
      },
      {
        pair: [
          'BTC',
          'AST'
        ],
        minimalOrder: {
          amount: 1,
          unit: 'asset'
        },
        precision: 1e-8
      },
      {
        pair: [
          'BNB',
          'BAT'
        ],
        minimalOrder: {
          amount: 0.01,
          unit: 'asset'
        },
        precision: 0.00001
      },
      {
        pair: [
          'BTC',
          'BAT'
        ],
        minimalOrder: {
          amount: 1,
          unit: 'asset'
        },
        precision: 1e-8
      },
      {
        pair: [
          'ETH',
          'BAT'
        ],
        minimalOrder: {
          amount: 1,
          unit: 'asset'
        },
        precision: 1e-8
      },
      {
        pair: [
          'BNB',
          'BCC'
        ],
        minimalOrder: {
          amount: 0.00001,
          unit: 'asset'
        },
        precision: 0.01
      },
      {
        pair: [
          'ETH',
          'BCC'
        ],
        minimalOrder: {
          amount: 0.001,
          unit: 'asset'
        },
        precision: 0.00001
      },
      {
        pair: [
          'USDT',
          'BCC'
        ],
        minimalOrder: {
          amount: 0.00001,
          unit: 'asset'
        },
        precision: 0.01
      },
      {
        pair: [
          'BTC',
          'BCD'
        ],
        minimalOrder: {
          amount: 0.001,
          unit: 'asset'
        },
        precision: 0.000001
      },
      {
        pair: [
          'ETH',
          'BCD'
        ],
        minimalOrder: {
          amount: 0.001,
          unit: 'asset'
        },
        precision: 0.00001
      },
      {
        pair: [
          'BNB',
          'BCPT'
        ],
        minimalOrder: {
          amount: 0.01,
          unit: 'asset'
        },
        precision: 0.00001
      },
      {
        pair: [
          'BTC',
          'BCPT'
        ],
        minimalOrder: {
          amount: 1,
          unit: 'asset'
        },
        precision: 1e-8
      },
      {
        pair: [
          'ETH',
          'BCPT'
        ],
        minimalOrder: {
          amount: 1,
          unit: 'asset'
        },
        precision: 1e-8
      },
      {
        pair: [
          'ETH',
          'BNB'
        ],
        minimalOrder: {
          amount: 0.01,
          unit: 'asset'
        },
        precision: 0.000001
      },
      {
        pair: [
          'BTC',
          'BNT'
        ],
        minimalOrder: {
          amount: 1,
          unit: 'asset'
        },
        precision: 1e-8
      },
      {
        pair: [
          'BNB',
          'BRD'
        ],
        minimalOrder: {
          amount: 0.01,
          unit: 'asset'
        },
        precision: 0.00001
      },
      {
        pair: [
          'BTC',
          'BRD'
        ],
        minimalOrder: {
          amount: 1,
          unit: 'asset'
        },
        precision: 1e-8
      },
      {
        pair: [
          'ETH',
          'BRD'
        ],
        minimalOrder: {
          amount: 1,
          unit: 'asset'
        },
        precision: 1e-7
      },
      {
        pair: [
          'BTC',
          'BTG'
        ],
        minimalOrder: {
          amount: 0.01,
          unit: 'asset'
        },
        precision: 0.000001
      },
      {
        pair: [
          'ETH',
          'BTG'
        ],
        minimalOrder: {
          amount: 0.01,
          unit: 'asset'
        },
        precision: 0.000001
      },
      {
        pair: [
          'BNB',
          'BTS'
        ],
        minimalOrder: {
          amount: 0.01,
          unit: 'asset'
        },
        precision: 0.00001
      },
      {
        pair: [
          'BTC',
          'BTS'
        ],
        minimalOrder: {
          amount: 1,
          unit: 'asset'
        },
        precision: 1e-8
      },
      {
        pair: [
          'ETH',
          'BTS'
        ],
        minimalOrder: {
          amount: 1,
          unit: 'asset'
        },
        precision: 1e-8
      },
      {
        pair: [
          'BTC',
          'CDT'
        ],
        minimalOrder: {
          amount: 1,
          unit: 'asset'
        },
        precision: 1e-8
      },
      {
        pair: [
          'ETH',
          'CDT'
        ],
        minimalOrder: {
          amount: 1,
          unit: 'asset'
        },
        precision: 1e-8
      },
      {
        pair: [
          'BNB',
          'CMT'
        ],
        minimalOrder: {
          amount: 0.01,
          unit: 'asset'
        },
        precision: 0.00001
      },
      {
        pair: [
          'BTC',
          'CMT'
        ],
        minimalOrder: {
          amount: 1,
          unit: 'asset'
        },
        precision: 1e-8
      },
      {
        pair: [
          'ETH',
          'CMT'
        ],
        minimalOrder: {
          amount: 1,
          unit: 'asset'
        },
        precision: 1e-8
      },
      {
        pair: [
          'BNB',
          'CND'
        ],
        minimalOrder: {
          amount: 0.01,
          unit: 'asset'
        },
        precision: 0.00001
      },
      {
        pair: [
          'BTC',
          'CND'
        ],
        minimalOrder: {
          amount: 1,
          unit: 'asset'
        },
        precision: 1e-8
      },
      {
        pair: [
          'ETH',
          'CND'
        ],
        minimalOrder: {
          amount: 1,
          unit: 'asset'
        },
        precision: 1e-8
      },
      {
        pair: [
          'BTC',
          'DASH'
        ],
        minimalOrder: {
          amount: 0.001,
          unit: 'asset'
        },
        precision: 0.000001
      },
      {
        pair: [
          'ETH',
          'DASH'
        ],
        minimalOrder: {
          amount: 0.001,
          unit: 'asset'
        },
        precision: 0.00001
      },
      {
        pair: [
          'BTC',
          'DGD'
        ],
        minimalOrder: {
          amount: 0.001,
          unit: 'asset'
        },
        precision: 0.000001
      },
      {
        pair: [
          'ETH',
          'DGD'
        ],
        minimalOrder: {
          amount: 0.001,
          unit: 'asset'
        },
        precision: 0.00001
      },
      {
        pair: [
          'BNB',
          'DLT'
        ],
        minimalOrder: {
          amount: 0.01,
          unit: 'asset'
        },
        precision: 0.00001
      },
      {
        pair: [
          'BTC',
          'DLT'
        ],
        minimalOrder: {
          amount: 1,
          unit: 'asset'
        },
        precision: 1e-8
      },
      {
        pair: [
          'ETH',
          'DLT'
        ],
        minimalOrder: {
          amount: 1,
          unit: 'asset'
        },
        precision: 1e-8
      },
      {
        pair: [
          'BTC',
          'DNT'
        ],
        minimalOrder: {
          amount: 1,
          unit: 'asset'
        },
        precision: 1e-8
      },
      {
        pair: [
          'BTC',
          'EDO'
        ],
        minimalOrder: {
          amount: 0.01,
          unit: 'asset'
        },
        precision: 1e-7
      },
      {
        pair: [
          'ETH',
          'EDO'
        ],
        minimalOrder: {
          amount: 0.01,
          unit: 'asset'
        },
        precision: 0.000001
      },
      {
        pair: [
          'BTC',
          'ELF'
        ],
        minimalOrder: {
          amount: 1,
          unit: 'asset'
        },
        precision: 1e-8
      },
      {
        pair: [
          'ETH',
          'ELF'
        ],
        minimalOrder: {
          amount: 1,
          unit: 'asset'
        },
        precision: 1e-8
      },
      {
        pair: [
          'BTC',
          'ENG'
        ],
        minimalOrder: {
          amount: 1,
          unit: 'asset'
        },
        precision: 1e-8
      },
      {
        pair: [
          'ETH',
          'ENG'
        ],
        minimalOrder: {
          amount: 1,
          unit: 'asset'
        },
        precision: 1e-7
      },
      {
        pair: [
          'BTC',
          'ENJ'
        ],
        minimalOrder: {
          amount: 1,
          unit: 'asset'
        },
        precision: 1e-8
      },
      {
        pair: [
          'ETH',
          'ENJ'
        ],
        minimalOrder: {
          amount: 1,
          unit: 'asset'
        },
        precision: 1e-8
      },
      {
        pair: [
          'BTC',
          'EOS'
        ],
        minimalOrder: {
          amount: 1,
          unit: 'asset'
        },
        precision: 1e-8
      },
      {
        pair: [
          'ETH',
          'ETC'
        ],
        minimalOrder: {
          amount: 0.01,
          unit: 'asset'
        },
        precision: 0.000001
      },
      {
        pair: [
          'BTC',
          'EVX'
        ],
        minimalOrder: {
          amount: 1,
          unit: 'asset'
        },
        precision: 1e-8
      },
      {
        pair: [
          'ETH',
          'EVX'
        ],
        minimalOrder: {
          amount: 1,
          unit: 'asset'
        },
        precision: 1e-7
      },
      {
        pair: [
          'BTC',
          'FUEL'
        ],
        minimalOrder: {
          amount: 1,
          unit: 'asset'
        },
        precision: 1e-8
      },
      {
        pair: [
          'ETH',
          'FUEL'
        ],
        minimalOrder: {
          amount: 1,
          unit: 'asset'
        },
        precision: 1e-8
      },
      {
        pair: [
          'BTC',
          'FUN'
        ],
        minimalOrder: {
          amount: 1,
          unit: 'asset'
        },
        precision: 1e-8
      },
      {
        pair: [
          'BNB',
          'GTO'
        ],
        minimalOrder: {
          amount: 0.01,
          unit: 'asset'
        },
        precision: 0.00001
      },
      {
        pair: [
          'BTC',
          'GTO'
        ],
        minimalOrder: {
          amount: 1,
          unit: 'asset'
        },
        precision: 1e-8
      },
      {
        pair: [
          'ETH',
          'GTO'
        ],
        minimalOrder: {
          amount: 1,
          unit: 'asset'
        },
        precision: 1e-8
      },
      {
        pair: [
          'BTC',
          'GVT'
        ],
        minimalOrder: {
          amount: 0.01,
          unit: 'asset'
        },
        precision: 1e-7
      },
      {
        pair: [
          'ETH',
          'GVT'
        ],
        minimalOrder: {
          amount: 0.01,
          unit: 'asset'
        },
        precision: 0.000001
      },
      {
        pair: [
          'BTC',
          'GXS'
        ],
        minimalOrder: {
          amount: 0.01,
          unit: 'asset'
        },
        precision: 1e-7
      },
      {
        pair: [
          'ETH',
          'GXS'
        ],
        minimalOrder: {
          amount: 0.01,
          unit: 'asset'
        },
        precision: 0.000001
      },
      {
        pair: [
          'BTC',
          'HSR'
        ],
        minimalOrder: {
          amount: 0.01,
          unit: 'asset'
        },
        precision: 0.000001
      },
      {
        pair: [
          'ETH',
          'HSR'
        ],
        minimalOrder: {
          amount: 0.01,
          unit: 'asset'
        },
        precision: 0.000001
      },
      {
        pair: [
          'BTC',
          'ICN'
        ],
        minimalOrder: {
          amount: 1,
          unit: 'asset'
        },
        precision: 1e-8
      },
      {
        pair: [
          'BNB',
          'ICX'
        ],
        minimalOrder: {
          amount: 0.01,
          unit: 'asset'
        },
        precision: 0.00001
      },
      {
        pair: [
          'BTC',
          'ICX'
        ],
        minimalOrder: {
          amount: 0.01,
          unit: 'asset'
        },
        precision: 1e-7
      },
      {
        pair: [
          'ETH',
          'ICX'
        ],
        minimalOrder: {
          amount: 0.01,
          unit: 'asset'
        },
        precision: 0.000001
      },
      {
        pair: [
          'BTC',
          'INS'
        ],
        minimalOrder: {
          amount: 0.01,
          unit: 'asset'
        },
        precision: 1e-7
      },
      {
        pair: [
          'ETH',
          'INS'
        ],
        minimalOrder: {
          amount: 0.01,
          unit: 'asset'
        },
        precision: 0.000001
      },
      {
        pair: [
          'BNB',
          'IOTA'
        ],
        minimalOrder: {
          amount: 0.01,
          unit: 'asset'
        },
        precision: 0.00001
      },
      {
        pair: [
          'BTC',
          'KMD'
        ],
        minimalOrder: {
          amount: 0.01,
          unit: 'asset'
        },
        precision: 1e-7
      },
      {
        pair: [
          'ETH',
          'KMD'
        ],
        minimalOrder: {
          amount: 0.01,
          unit: 'asset'
        },
        precision: 0.000001
      },
      {
        pair: [
          'BTC',
          'LEND'
        ],
        minimalOrder: {
          amount: 1,
          unit: 'asset'
        },
        precision: 1e-8
      },
      {
        pair: [
          'ETH',
          'LEND'
        ],
        minimalOrder: {
          amount: 1,
          unit: 'asset'
        },
        precision: 1e-8
      },
      {
        pair: [
          'BTC',
          'LRC'
        ],
        minimalOrder: {
          amount: 1,
          unit: 'asset'
        },
        precision: 1e-8
      },
      {
        pair: [
          'ETH',
          'LRC'
        ],
        minimalOrder: {
          amount: 1,
          unit: 'asset'
        },
        precision: 1e-8
      },
      {
        pair: [
          'BNB',
          'LSK'
        ],
        minimalOrder: {
          amount: 0.01,
          unit: 'asset'
        },
        precision: 0.0001
      },
      {
        pair: [
          'BTC',
          'LSK'
        ],
        minimalOrder: {
          amount: 0.01,
          unit: 'asset'
        },
        precision: 1e-7
      },
      {
        pair: [
          'ETH',
          'LSK'
        ],
        minimalOrder: {
          amount: 0.01,
          unit: 'asset'
        },
        precision: 0.000001
      },
      {
        pair: [
          'BNB',
          'LTC'
        ],
        minimalOrder: {
          amount: 0.00001,
          unit: 'asset'
        },
        precision: 0.01
      },
      {
        pair: [
          'ETH',
          'LTC'
        ],
        minimalOrder: {
          amount: 0.001,
          unit: 'asset'
        },
        precision: 0.00001
      },
      {
        pair: [
          'USDT',
          'LTC'
        ],
        minimalOrder: {
          amount: 0.00001,
          unit: 'asset'
        },
        precision: 0.01
      },
      {
        pair: [
          'BTC',
          'LUN'
        ],
        minimalOrder: {
          amount: 0.01,
          unit: 'asset'
        },
        precision: 1e-7
      },
      {
        pair: [
          'ETH',
          'LUN'
        ],
        minimalOrder: {
          amount: 0.01,
          unit: 'asset'
        },
        precision: 0.000001
      },
      {
        pair: [
          'BTC',
          'MANA'
        ],
        minimalOrder: {
          amount: 1,
          unit: 'asset'
        },
        precision: 1e-8
      },
      {
        pair: [
          'ETH',
          'MANA'
        ],
        minimalOrder: {
          amount: 1,
          unit: 'asset'
        },
        precision: 1e-8
      },
      {
        pair: [
          'BNB',
          'MCO'
        ],
        minimalOrder: {
          amount: 0.01,
          unit: 'asset'
        },
        precision: 0.00001
      },
      {
        pair: [
          'BTC',
          'MDA'
        ],
        minimalOrder: {
          amount: 1,
          unit: 'asset'
        },
        precision: 1e-8
      },
      {
        pair: [
          'ETH',
          'MDA'
        ],
        minimalOrder: {
          amount: 1,
          unit: 'asset'
        },
        precision: 1e-7
      },
      {
        pair: [
          'BTC',
          'MOD'
        ],
        minimalOrder: {
          amount: 0.01,
          unit: 'asset'
        },
        precision: 1e-7
      },
      {
        pair: [
          'ETH',
          'MOD'
        ],
        minimalOrder: {
          amount: 0.01,
          unit: 'asset'
        },
        precision: 0.000001
      },
      {
        pair: [
          'BTC',
          'MTH'
        ],
        minimalOrder: {
          amount: 1,
          unit: 'asset'
        },
        precision: 1e-8
      },
      {
        pair: [
          'ETH',
          'MTH'
        ],
        minimalOrder: {
          amount: 1,
          unit: 'asset'
        },
        precision: 1e-8
      },
      {
        pair: [
          'BTC',
          'MTL'
        ],
        minimalOrder: {
          amount: 0.01,
          unit: 'asset'
        },
        precision: 0.000001
      },
      {
        pair: [
          'ETH',
          'MTL'
        ],
        minimalOrder: {
          amount: 0.01,
          unit: 'asset'
        },
        precision: 0.000001
      },
      {
        pair: [
          'BNB',
          'NAV'
        ],
        minimalOrder: {
          amount: 0.01,
          unit: 'asset'
        },
        precision: 0.00001
      },
      {
        pair: [
          'BTC',
          'NAV'
        ],
        minimalOrder: {
          amount: 0.01,
          unit: 'asset'
        },
        precision: 1e-7
      },
      {
        pair: [
          'ETH',
          'NAV'
        ],
        minimalOrder: {
          amount: 0.01,
          unit: 'asset'
        },
        precision: 0.000001
      },
      {
        pair: [
          'BNB',
          'NEBL'
        ],
        minimalOrder: {
          amount: 0.01,
          unit: 'asset'
        },
        precision: 0.00001
      },
      {
        pair: [
          'BTC',
          'NEBL'
        ],
        minimalOrder: {
          amount: 0.01,
          unit: 'asset'
        },
        precision: 1e-7
      },
      {
        pair: [
          'ETH',
          'NEBL'
        ],
        minimalOrder: {
          amount: 0.01,
          unit: 'asset'
        },
        precision: 0.000001
      },
      {
        pair: [
          'BNB',
          'NEO'
        ],
        minimalOrder: {
          amount: 0.001,
          unit: 'asset'
        },
        precision: 0.001
      },
      {
        pair: [
          'USDT',
          'NEO'
        ],
        minimalOrder: {
          amount: 0.001,
          unit: 'asset'
        },
        precision: 0.001
      },
      {
        pair: [
          'BTC',
          'OAX'
        ],
        minimalOrder: {
          amount: 1,
          unit: 'asset'
        },
        precision: 1e-8
      },
      {
        pair: [
          'BNB',
          'OST'
        ],
        minimalOrder: {
          amount: 0.01,
          unit: 'asset'
        },
        precision: 0.00001
      },
      {
        pair: [
          'BTC',
          'OST'
        ],
        minimalOrder: {
          amount: 1,
          unit: 'asset'
        },
        precision: 1e-8
      },
      {
        pair: [
          'ETH',
          'OST'
        ],
        minimalOrder: {
          amount: 1,
          unit: 'asset'
        },
        precision: 1e-8
      },
      {
        pair: [
          'BTC',
          'POE'
        ],
        minimalOrder: {
          amount: 1,
          unit: 'asset'
        },
        precision: 1e-8
      },
      {
        pair: [
          'ETH',
          'POE'
        ],
        minimalOrder: {
          amount: 1,
          unit: 'asset'
        },
        precision: 1e-8
      },
      {
        pair: [
          'BNB',
          'POWR'
        ],
        minimalOrder: {
          amount: 0.01,
          unit: 'asset'
        },
        precision: 0.00001
      },
      {
        pair: [
          'BTC',
          'POWR'
        ],
        minimalOrder: {
          amount: 1,
          unit: 'asset'
        },
        precision: 1e-8
      },
      {
        pair: [
          'ETH',
          'POWR'
        ],
        minimalOrder: {
          amount: 1,
          unit: 'asset'
        },
        precision: 1e-8
      },
      {
        pair: [
          'BTC',
          'PPT'
        ],
        minimalOrder: {
          amount: 0.01,
          unit: 'asset'
        },
        precision: 1e-7
      },
      {
        pair: [
          'ETH',
          'PPT'
        ],
        minimalOrder: {
          amount: 0.01,
          unit: 'asset'
        },
        precision: 0.000001
      },
      {
        pair: [
          'BNB',
          'QSP'
        ],
        minimalOrder: {
          amount: 0.01,
          unit: 'asset'
        },
        precision: 0.00001
      },
      {
        pair: [
          'BTC',
          'QSP'
        ],
        minimalOrder: {
          amount: 1,
          unit: 'asset'
        },
        precision: 1e-8
      },
      {
        pair: [
          'ETH',
          'QSP'
        ],
        minimalOrder: {
          amount: 1,
          unit: 'asset'
        },
        precision: 1e-8
      },
      {
        pair: [
          'BNB',
          'RCN'
        ],
        minimalOrder: {
          amount: 0.01,
          unit: 'asset'
        },
        precision: 0.00001
      },
      {
        pair: [
          'BTC',
          'RCN'
        ],
        minimalOrder: {
          amount: 1,
          unit: 'asset'
        },
        precision: 1e-8
      },
      {
        pair: [
          'ETH',
          'RCN'
        ],
        minimalOrder: {
          amount: 1,
          unit: 'asset'
        },
        precision: 1e-8
      },
      {
        pair: [
          'BNB',
          'RDN'
        ],
        minimalOrder: {
          amount: 0.01,
          unit: 'asset'
        },
        precision: 0.00001
      },
      {
        pair: [
          'BTC',
          'RDN'
        ],
        minimalOrder: {
          amount: 1,
          unit: 'asset'
        },
        precision: 1e-8
      },
      {
        pair: [
          'ETH',
          'RDN'
        ],
        minimalOrder: {
          amount: 1,
          unit: 'asset'
        },
        precision: 1e-7
      },
      {
        pair: [
          'BTC',
          'REQ'
        ],
        minimalOrder: {
          amount: 1,
          unit: 'asset'
        },
        precision: 1e-8
      },
      {
        pair: [
          'ETH',
          'REQ'
        ],
        minimalOrder: {
          amount: 1,
          unit: 'asset'
        },
        precision: 1e-8
      },
      {
        pair: [
          'BNB',
          'RLC'
        ],
        minimalOrder: {
          amount: 0.01,
          unit: 'asset'
        },
        precision: 0.00001
      },
      {
        pair: [
          'BTC',
          'RLC'
        ],
        minimalOrder: {
          amount: 0.01,
          unit: 'asset'
        },
        precision: 1e-7
      },
      {
        pair: [
          'ETH',
          'RLC'
        ],
        minimalOrder: {
          amount: 0.01,
          unit: 'asset'
        },
        precision: 0.000001
      },
      {
        pair: [
          'BTC',
          'SNT'
        ],
        minimalOrder: {
          amount: 1,
          unit: 'asset'
        },
        precision: 1e-8
      },
      {
        pair: [
          'BTC',
          'STORJ'
        ],
        minimalOrder: {
          amount: 1,
          unit: 'asset'
        },
        precision: 1e-8
      },
      {
        pair: [
          'ETH',
          'STORJ'
        ],
        minimalOrder: {
          amount: 1,
          unit: 'asset'
        },
        precision: 1e-7
      },
      {
        pair: [
          'BTC',
          'SUB'
        ],
        minimalOrder: {
          amount: 1,
          unit: 'asset'
        },
        precision: 1e-8
      },
      {
        pair: [
          'ETH',
          'SUB'
        ],
        minimalOrder: {
          amount: 1,
          unit: 'asset'
        },
        precision: 1e-8
      },
      {
        pair: [
          'BTC',
          'TNB'
        ],
        minimalOrder: {
          amount: 1,
          unit: 'asset'
        },
        precision: 1e-8
      },
      {
        pair: [
          'ETH',
          'TNB'
        ],
        minimalOrder: {
          amount: 1,
          unit: 'asset'
        },
        precision: 1e-8
      },
      {
        pair: [
          'BTC',
          'TNT'
        ],
        minimalOrder: {
          amount: 1,
          unit: 'asset'
        },
        precision: 1e-8
      },
      {
        pair: [
          'ETH',
          'TNT'
        ],
        minimalOrder: {
          amount: 1,
          unit: 'asset'
        },
        precision: 1e-8
      },
      {
        pair: [
          'BNB',
          'TRIG'
        ],
        minimalOrder: {
          amount: 0.01,
          unit: 'asset'
        },
        precision: 0.00001
      },
      {
        pair: [
          'BTC',
          'TRIG'
        ],
        minimalOrder: {
          amount: 0.01,
          unit: 'asset'
        },
        precision: 1e-7
      },
      {
        pair: [
          'ETH',
          'TRIG'
        ],
        minimalOrder: {
          amount: 0.01,
          unit: 'asset'
        },
        precision: 0.000001
      },
      {
        pair: [
          'BTC',
          'TRX'
        ],
        minimalOrder: {
          amount: 1,
          unit: 'asset'
        },
        precision: 1e-8
      },
      {
        pair: [
          'ETH',
          'TRX'
        ],
        minimalOrder: {
          amount: 1,
          unit: 'asset'
        },
        precision: 1e-8
      },
      {
        pair: [
          'BTC',
          'VEN'
        ],
        minimalOrder: {
          amount: 1,
          unit: 'asset'
        },
        precision: 1e-8
      },
      {
        pair: [
          'ETH',
          'VEN'
        ],
        minimalOrder: {
          amount: 1,
          unit: 'asset'
        },
        precision: 1e-8
      },
      {
        pair: [
          'BTC',
          'VIB'
        ],
        minimalOrder: {
          amount: 1,
          unit: 'asset'
        },
        precision: 1e-8
      },
      {
        pair: [
          'BTC',
          'VIBE'
        ],
        minimalOrder: {
          amount: 1,
          unit: 'asset'
        },
        precision: 1e-8
      },
      {
        pair: [
          'ETH',
          'VIBE'
        ],
        minimalOrder: {
          amount: 1,
          unit: 'asset'
        },
        precision: 1e-7
      },
      {
        pair: [
          'ETH',
          'VIB'
        ],
        minimalOrder: {
          amount: 1,
          unit: 'asset'
        },
        precision: 1e-8
      },
      {
        pair: [
          'BNB',
          'WABI'
        ],
        minimalOrder: {
          amount: 0.01,
          unit: 'asset'
        },
        precision: 0.00001
      },
      {
        pair: [
          'BTC',
          'WABI'
        ],
        minimalOrder: {
          amount: 1,
          unit: 'asset'
        },
        precision: 1e-8
      },
      {
        pair: [
          'ETH',
          'WABI'
        ],
        minimalOrder: {
          amount: 1,
          unit: 'asset'
        },
        precision: 1e-8
      },
      {
        pair: [
          'BNB',
          'WAVES'
        ],
        minimalOrder: {
          amount: 0.01,
          unit: 'asset'
        },
        precision: 0.0001
      },
      {
        pair: [
          'BTC',
          'WAVES'
        ],
        minimalOrder: {
          amount: 0.01,
          unit: 'asset'
        },
        precision: 1e-7
      },
      {
        pair: [
          'ETH',
          'WAVES'
        ],
        minimalOrder: {
          amount: 0.01,
          unit: 'asset'
        },
        precision: 0.000001
      },
      {
        pair: [
          'BTC',
          'WINGS'
        ],
        minimalOrder: {
          amount: 1,
          unit: 'asset'
        },
        precision: 1e-8
      },
      {
        pair: [
          'ETH',
          'WINGS'
        ],
        minimalOrder: {
          amount: 1,
          unit: 'asset'
        },
        precision: 1e-7
      },
      {
        pair: [
          'BNB',
          'WTC'
        ],
        minimalOrder: {
          amount: 0.01,
          unit: 'asset'
        },
        precision: 0.0001
      },
      {
        pair: [
          'BNB',
          'XLM'
        ],
        minimalOrder: {
          amount: 0.01,
          unit: 'asset'
        },
        precision: 0.00001
      },
      {
        pair: [
          'BTC',
          'XLM'
        ],
        minimalOrder: {
          amount: 1,
          unit: 'asset'
        },
        precision: 1e-8
      },
      {
        pair: [
          'ETH',
          'XLM'
        ],
        minimalOrder: {
          amount: 1,
          unit: 'asset'
        },
        precision: 1e-8
      },
      {
        pair: [
          'BTC',
          'XMR'
        ],
        minimalOrder: {
          amount: 0.001,
          unit: 'asset'
        },
        precision: 0.000001
      },
      {
        pair: [
          'ETH',
          'XMR'
        ],
        minimalOrder: {
          amount: 0.001,
          unit: 'asset'
        },
        precision: 0.00001
      },
      {
        pair: [
          'BTC',
          'XRP'
        ],
        minimalOrder: {
          amount: 1,
          unit: 'asset'
        },
        precision: 1e-8
      },
      {
        pair: [
          'ETH',
          'XRP'
        ],
        minimalOrder: {
          amount: 1,
          unit: 'asset'
        },
        precision: 1e-8
      },
      {
        pair: [
          'BTC',
          'XVG'
        ],
        minimalOrder: {
          amount: 1,
          unit: 'asset'
        },
        precision: 1e-8
      },
      {
        pair: [
          'BNB',
          'XZC'
        ],
        minimalOrder: {
          amount: 0.001,
          unit: 'asset'
        },
        precision: 0.001
      },
      {
        pair: [
          'BTC',
          'XZC'
        ],
        minimalOrder: {
          amount: 0.01,
          unit: 'asset'
        },
        precision: 0.000001
      },
      {
        pair: [
          'ETH',
          'XZC'
        ],
        minimalOrder: {
          amount: 0.01,
          unit: 'asset'
        },
        precision: 0.000001
      },
      {
        pair: [
          'BNB',
          'YOYO'
        ],
        minimalOrder: {
          amount: 0.01,
          unit: 'asset'
        },
        precision: 0.00001
      },
      {
        pair: [
          'BTC',
          'YOYO'
        ],
        minimalOrder: {
          amount: 1,
          unit: 'asset'
        },
        precision: 1e-8
      },
      {
        pair: [
          'ETH',
          'YOYO'
        ],
        minimalOrder: {
          amount: 1,
          unit: 'asset'
        },
        precision: 1e-8
      },
      {
        pair: [
          'BTC',
          'ZEC'
        ],
        minimalOrder: {
          amount: 0.001,
          unit: 'asset'
        },
        precision: 0.000001
      },
      {
        pair: [
          'ETH',
          'ZEC'
        ],
        minimalOrder: {
          amount: 0.001,
          unit: 'asset'
        },
        precision: 0.00001
      },
      {
        pair: [
          'USDT',
          'BNB'
        ],
        minimalOrder: {
          amount: 0.01,
          unit: 'asset'
        },
        precision: 0.0001
      },
      {
        pair: [
          'USDT',
          'ETH'
        ],
        minimalOrder: {
          amount: 0.00001,
          unit: 'asset'
        },
        precision: 0.01
      }
    ],
>>>>>>> a5c60360
    requires: ['key', 'secret'],
    providesHistory: 'date',
    providesFullHistory: true,
    tid: 'tid',
    tradable: true,
  };
};

module.exports = Trader;<|MERGE_RESOLUTION|>--- conflicted
+++ resolved
@@ -316,2781 +316,9 @@
   return {
     name: 'Binance',
     slug: 'binance',
-<<<<<<< HEAD
     currencies: marketData.currencies,
     assets: marketData.assets,
     markets: marketData.markets,
-=======
-    currencies: ['BNB', 'BTC', 'ETH', 'USDT'],
-    assets: [
-      'ADA',
-      'ADX',
-      'AION',
-      'AMB',
-      'APPC',
-      'ARK',
-      'ARN',
-      'AST',
-      'BAT',
-      'BCC',
-      'BCD',
-      'BCPT',
-      'BNB',
-      'BNT',
-      'BQX',
-      'BRD',
-      'BTC',
-      'BTG',
-      'BTS',
-      'CDT',
-      'CMT',
-      'CND',
-      'CTR',
-      'DASH',
-      'DGD',
-      'DLT',
-      'DNT',
-      'EDO',
-      'ELF',
-      'ENG',
-      'ENJ',
-      'EOS',
-      'ETC',
-      'ETH',
-      'EVX',
-      'FUEL',
-      'FUN',
-      'GAS',
-      'GTO',
-      'GVT',
-      'GXS',
-      'HSR',
-      'ICN',
-      'ICX',
-      'INS',
-      'IOTA',
-      'KMD',
-      'KNC',
-      'LEND',
-      'LINK',
-      'LRC',
-      'LSK',
-      'LTC',
-      'LUN',
-      'MANA',
-      'MCO',
-      'MDA',
-      'MOD',
-      'MTH',
-      'MTL',
-      'NAV',
-      'NEBL',
-      'NEO',
-      'NULS',
-      'OAX',
-      'OMG',
-      'OST',
-      'POE',
-      'POWR',
-      'PPT',
-      'QSP',
-      'QTUM',
-      'RCN',
-      'RDN',
-      'REQ',
-      'RLC',
-      'SALT',
-      'SNGLS',
-      'SNM',
-      'SNT',
-      'STORJ',
-      'STRAT',
-      'SUB',
-      'TNB',
-      'TNT',
-      'TRIG',
-      'TRX',
-      'VEN',
-      'VIB',
-      'VIBE',
-      'WABI',
-      'WAVES',
-      'WINGS',
-      'WTC',
-      'XLM',
-      'XMR',
-      'XRP',
-      'XVG',
-      'XZC',
-      'YOYO',
-      'ZEC',
-      'ZRX'
-    ],
-    markets: [
-      {
-        pair: [
-          'BNB',
-          'NULS'
-        ],
-        minimalOrder: {
-          amount: 0.01,
-          unit: 'asset'
-        },
-        precision: 0.00001
-      },
-      {
-        pair: [
-          'BNB',
-          'VEN'
-        ],
-        minimalOrder: {
-          amount: 0.01,
-          unit: 'asset'
-        },
-        precision: 0.0001
-      },
-      {
-        pair: [
-          'BTC',
-          'BNB'
-        ],
-        minimalOrder: {
-          amount: 0.01,
-          unit: 'asset'
-        },
-        precision: 1e-7
-      },
-      {
-        pair: [
-          'BTC',
-          'NULS'
-        ],
-        minimalOrder: {
-          amount: 1,
-          unit: 'asset'
-        },
-        precision: 1e-8
-      },
-      {
-        pair: [
-          'BTC',
-          'CTR'
-        ],
-        minimalOrder: {
-          amount: 1,
-          unit: 'asset'
-        },
-        precision: 1e-8
-      },
-      {
-        pair: [
-          'BTC',
-          'NEO'
-        ],
-        minimalOrder: {
-          amount: 0.01,
-          unit: 'asset'
-        },
-        precision: 0.000001
-      },
-      {
-        pair: [
-          'ETH',
-          'NULS'
-        ],
-        minimalOrder: {
-          amount: 1,
-          unit: 'asset'
-        },
-        precision: 1e-8
-      },
-      {
-        pair: [
-          'BTC',
-          'LINK'
-        ],
-        minimalOrder: {
-          amount: 1,
-          unit: 'asset'
-        },
-        precision: 1e-8
-      },
-      {
-        pair: [
-          'BTC',
-          'SALT'
-        ],
-        minimalOrder: {
-          amount: 0.01,
-          unit: 'asset'
-        },
-        precision: 0.000001
-      },
-      {
-        pair: [
-          'BTC',
-          'IOTA'
-        ],
-        minimalOrder: {
-          amount: 1,
-          unit: 'asset'
-        },
-        precision: 1e-8
-      },
-      {
-        pair: [
-          'BTC',
-          'ETC'
-        ],
-        minimalOrder: {
-          amount: 0.01,
-          unit: 'asset'
-        },
-        precision: 0.000001
-      },
-      {
-        pair: [
-          'ETH',
-          'AST'
-        ],
-        minimalOrder: {
-          amount: 1,
-          unit: 'asset'
-        },
-        precision: 1e-7
-      },
-      {
-        pair: [
-          'BTC',
-          'KNC'
-        ],
-        minimalOrder: {
-          amount: 1,
-          unit: 'asset'
-        },
-        precision: 1e-8
-      },
-      {
-        pair: [
-          'BTC',
-          'WTC'
-        ],
-        minimalOrder: {
-          amount: 0.01,
-          unit: 'asset'
-        },
-        precision: 1e-7
-      },
-      {
-        pair: [
-          'BTC',
-          'SNGLS'
-        ],
-        minimalOrder: {
-          amount: 1,
-          unit: 'asset'
-        },
-        precision: 1e-8
-      },
-      {
-        pair: [
-          'ETH',
-          'EOS'
-        ],
-        minimalOrder: {
-          amount: 0.01,
-          unit: 'asset'
-        },
-        precision: 0.000001
-      },
-      {
-        pair: [
-          'ETH',
-          'SNT'
-        ],
-        minimalOrder: {
-          amount: 1,
-          unit: 'asset'
-        },
-        precision: 1e-8
-      },
-      {
-        pair: [
-          'ETH',
-          'MCO'
-        ],
-        minimalOrder: {
-          amount: 0.01,
-          unit: 'asset'
-        },
-        precision: 0.000001
-      },
-      {
-        pair: [
-          'USDT',
-          'BTC'
-        ],
-        minimalOrder: {
-          amount: 0.000001,
-          unit: 'asset'
-        },
-        precision: 0.01
-      },
-      {
-        pair: [
-          'ETH',
-          'OAX'
-        ],
-        minimalOrder: {
-          amount: 1,
-          unit: 'asset'
-        },
-        precision: 1e-7
-      },
-      {
-        pair: [
-          'ETH',
-          'OMG'
-        ],
-        minimalOrder: {
-          amount: 0.01,
-          unit: 'asset'
-        },
-        precision: 0.000001
-      },
-      {
-        pair: [
-          'BTC',
-          'GAS'
-        ],
-        minimalOrder: {
-          amount: 0.01,
-          unit: 'asset'
-        },
-        precision: 0.000001
-      },
-      {
-        pair: [
-          'ETH',
-          'BQX'
-        ],
-        minimalOrder: {
-          amount: 1,
-          unit: 'asset'
-        },
-        precision: 1e-7
-      },
-      {
-        pair: [
-          'ETH',
-          'WTC'
-        ],
-        minimalOrder: {
-          amount: 0.01,
-          unit: 'asset'
-        },
-        precision: 0.000001
-      },
-      {
-        pair: [
-          'ETH',
-          'QTUM'
-        ],
-        minimalOrder: {
-          amount: 0.01,
-          unit: 'asset'
-        },
-        precision: 0.000001
-      },
-      {
-        pair: [
-          'ETH',
-          'BNT'
-        ],
-        minimalOrder: {
-          amount: 0.01,
-          unit: 'asset'
-        },
-        precision: 0.000001
-      },
-      {
-        pair: [
-          'ETH',
-          'DNT'
-        ],
-        minimalOrder: {
-          amount: 1,
-          unit: 'asset'
-        },
-        precision: 1e-8
-      },
-      {
-        pair: [
-          'ETH',
-          'ICN'
-        ],
-        minimalOrder: {
-          amount: 1,
-          unit: 'asset'
-        },
-        precision: 1e-7
-      },
-      {
-        pair: [
-          'BTC',
-          'SNM'
-        ],
-        minimalOrder: {
-          amount: 1,
-          unit: 'asset'
-        },
-        precision: 1e-8
-      },
-      {
-        pair: [
-          'ETH',
-          'SNM'
-        ],
-        minimalOrder: {
-          amount: 1,
-          unit: 'asset'
-        },
-        precision: 1e-8
-      },
-      {
-        pair: [
-          'ETH',
-          'SNGLS'
-        ],
-        minimalOrder: {
-          amount: 1,
-          unit: 'asset'
-        },
-        precision: 1e-8
-      },
-      {
-        pair: [
-          'BTC',
-          'BQX'
-        ],
-        minimalOrder: {
-          amount: 1,
-          unit: 'asset'
-        },
-        precision: 1e-8
-      },
-      {
-        pair: [
-          'ETH',
-          'NEO'
-        ],
-        minimalOrder: {
-          amount: 0.01,
-          unit: 'asset'
-        },
-        precision: 0.000001
-      },
-      {
-        pair: [
-          'ETH',
-          'KNC'
-        ],
-        minimalOrder: {
-          amount: 1,
-          unit: 'asset'
-        },
-        precision: 1e-7
-      },
-      {
-        pair: [
-          'ETH',
-          'STRAT'
-        ],
-        minimalOrder: {
-          amount: 0.01,
-          unit: 'asset'
-        },
-        precision: 0.000001
-      },
-      {
-        pair: [
-          'ETH',
-          'ZRX'
-        ],
-        minimalOrder: {
-          amount: 1,
-          unit: 'asset'
-        },
-        precision: 1e-8
-      },
-      {
-        pair: [
-          'BTC',
-          'QTUM'
-        ],
-        minimalOrder: {
-          amount: 0.01,
-          unit: 'asset'
-        },
-        precision: 0.000001
-      },
-      {
-        pair: [
-          'ETH',
-          'FUN'
-        ],
-        minimalOrder: {
-          amount: 1,
-          unit: 'asset'
-        },
-        precision: 1e-8
-      },
-      {
-        pair: [
-          'BTC',
-          'LTC'
-        ],
-        minimalOrder: {
-          amount: 0.01,
-          unit: 'asset'
-        },
-        precision: 0.000001
-      },
-      {
-        pair: [
-          'ETH',
-          'LINK'
-        ],
-        minimalOrder: {
-          amount: 1,
-          unit: 'asset'
-        },
-        precision: 1e-8
-      },
-      {
-        pair: [
-          'BTC',
-          'ETH'
-        ],
-        minimalOrder: {
-          amount: 0.001,
-          unit: 'asset'
-        },
-        precision: 0.000001
-      },
-      {
-        pair: [
-          'ETH',
-          'XVG'
-        ],
-        minimalOrder: {
-          amount: 1,
-          unit: 'asset'
-        },
-        precision: 1e-8
-      },
-      {
-        pair: [
-          'BTC',
-          'STRAT'
-        ],
-        minimalOrder: {
-          amount: 0.01,
-          unit: 'asset'
-        },
-        precision: 0.000001
-      },
-      {
-        pair: [
-          'BTC',
-          'ZRX'
-        ],
-        minimalOrder: {
-          amount: 1,
-          unit: 'asset'
-        },
-        precision: 1e-8
-      },
-      {
-        pair: [
-          'ETH',
-          'IOTA'
-        ],
-        minimalOrder: {
-          amount: 1,
-          unit: 'asset'
-        },
-        precision: 1e-8
-      },
-      {
-        pair: [
-          'BTC',
-          'BCC'
-        ],
-        minimalOrder: {
-          amount: 0.001,
-          unit: 'asset'
-        },
-        precision: 0.000001
-      },
-      {
-        pair: [
-          'ETH',
-          'CTR'
-        ],
-        minimalOrder: {
-          amount: 1,
-          unit: 'asset'
-        },
-        precision: 1e-7
-      },
-      {
-        pair: [
-          'BTC',
-          'OMG'
-        ],
-        minimalOrder: {
-          amount: 0.01,
-          unit: 'asset'
-        },
-        precision: 0.000001
-      },
-      {
-        pair: [
-          'BTC',
-          'MCO'
-        ],
-        minimalOrder: {
-          amount: 0.01,
-          unit: 'asset'
-        },
-        precision: 0.000001
-      },
-      {
-        pair: [
-          'ETH',
-          'SALT'
-        ],
-        minimalOrder: {
-          amount: 0.01,
-          unit: 'asset'
-        },
-        precision: 0.000001
-      },
-      {
-        pair: [
-          'BTC',
-          'ADA'
-        ],
-        minimalOrder: {
-          amount: 1,
-          unit: 'asset'
-        },
-        precision: 1e-8
-      },
-      {
-        pair: [
-          'ETH',
-          'ADA'
-        ],
-        minimalOrder: {
-          amount: 1,
-          unit: 'asset'
-        },
-        precision: 1e-8
-      },
-      {
-        pair: [
-          'BNB',
-          'ADX'
-        ],
-        minimalOrder: {
-          amount: 0.01,
-          unit: 'asset'
-        },
-        precision: 0.00001
-      },
-      {
-        pair: [
-          'BTC',
-          'ADX'
-        ],
-        minimalOrder: {
-          amount: 1,
-          unit: 'asset'
-        },
-        precision: 1e-8
-      },
-      {
-        pair: [
-          'ETH',
-          'ADX'
-        ],
-        minimalOrder: {
-          amount: 1,
-          unit: 'asset'
-        },
-        precision: 1e-7
-      },
-      {
-        pair: [
-          'BNB',
-          'AION'
-        ],
-        minimalOrder: {
-          amount: 0.01,
-          unit: 'asset'
-        },
-        precision: 0.00001
-      },
-      {
-        pair: [
-          'BTC',
-          'AION'
-        ],
-        minimalOrder: {
-          amount: 0.01,
-          unit: 'asset'
-        },
-        precision: 1e-7
-      },
-      {
-        pair: [
-          'ETH',
-          'AION'
-        ],
-        minimalOrder: {
-          amount: 0.01,
-          unit: 'asset'
-        },
-        precision: 0.000001
-      },
-      {
-        pair: [
-          'BNB',
-          'AMB'
-        ],
-        minimalOrder: {
-          amount: 0.01,
-          unit: 'asset'
-        },
-        precision: 0.00001
-      },
-      {
-        pair: [
-          'BTC',
-          'AMB'
-        ],
-        minimalOrder: {
-          amount: 1,
-          unit: 'asset'
-        },
-        precision: 1e-8
-      },
-      {
-        pair: [
-          'ETH',
-          'AMB'
-        ],
-        minimalOrder: {
-          amount: 1,
-          unit: 'asset'
-        },
-        precision: 1e-8
-      },
-      {
-        pair: [
-          'BNB',
-          'APPC'
-        ],
-        minimalOrder: {
-          amount: 0.01,
-          unit: 'asset'
-        },
-        precision: 0.00001
-      },
-      {
-        pair: [
-          'BTC',
-          'APPC'
-        ],
-        minimalOrder: {
-          amount: 1,
-          unit: 'asset'
-        },
-        precision: 1e-8
-      },
-      {
-        pair: [
-          'ETH',
-          'APPC'
-        ],
-        minimalOrder: {
-          amount: 1,
-          unit: 'asset'
-        },
-        precision: 1e-7
-      },
-      {
-        pair: [
-          'BTC',
-          'ARK'
-        ],
-        minimalOrder: {
-          amount: 0.01,
-          unit: 'asset'
-        },
-        precision: 1e-7
-      },
-      {
-        pair: [
-          'ETH',
-          'ARK'
-        ],
-        minimalOrder: {
-          amount: 0.01,
-          unit: 'asset'
-        },
-        precision: 0.000001
-      },
-      {
-        pair: [
-          'BTC',
-          'ARN'
-        ],
-        minimalOrder: {
-          amount: 1,
-          unit: 'asset'
-        },
-        precision: 1e-8
-      },
-      {
-        pair: [
-          'ETH',
-          'ARN'
-        ],
-        minimalOrder: {
-          amount: 1,
-          unit: 'asset'
-        },
-        precision: 1e-8
-      },
-      {
-        pair: [
-          'BTC',
-          'AST'
-        ],
-        minimalOrder: {
-          amount: 1,
-          unit: 'asset'
-        },
-        precision: 1e-8
-      },
-      {
-        pair: [
-          'BNB',
-          'BAT'
-        ],
-        minimalOrder: {
-          amount: 0.01,
-          unit: 'asset'
-        },
-        precision: 0.00001
-      },
-      {
-        pair: [
-          'BTC',
-          'BAT'
-        ],
-        minimalOrder: {
-          amount: 1,
-          unit: 'asset'
-        },
-        precision: 1e-8
-      },
-      {
-        pair: [
-          'ETH',
-          'BAT'
-        ],
-        minimalOrder: {
-          amount: 1,
-          unit: 'asset'
-        },
-        precision: 1e-8
-      },
-      {
-        pair: [
-          'BNB',
-          'BCC'
-        ],
-        minimalOrder: {
-          amount: 0.00001,
-          unit: 'asset'
-        },
-        precision: 0.01
-      },
-      {
-        pair: [
-          'ETH',
-          'BCC'
-        ],
-        minimalOrder: {
-          amount: 0.001,
-          unit: 'asset'
-        },
-        precision: 0.00001
-      },
-      {
-        pair: [
-          'USDT',
-          'BCC'
-        ],
-        minimalOrder: {
-          amount: 0.00001,
-          unit: 'asset'
-        },
-        precision: 0.01
-      },
-      {
-        pair: [
-          'BTC',
-          'BCD'
-        ],
-        minimalOrder: {
-          amount: 0.001,
-          unit: 'asset'
-        },
-        precision: 0.000001
-      },
-      {
-        pair: [
-          'ETH',
-          'BCD'
-        ],
-        minimalOrder: {
-          amount: 0.001,
-          unit: 'asset'
-        },
-        precision: 0.00001
-      },
-      {
-        pair: [
-          'BNB',
-          'BCPT'
-        ],
-        minimalOrder: {
-          amount: 0.01,
-          unit: 'asset'
-        },
-        precision: 0.00001
-      },
-      {
-        pair: [
-          'BTC',
-          'BCPT'
-        ],
-        minimalOrder: {
-          amount: 1,
-          unit: 'asset'
-        },
-        precision: 1e-8
-      },
-      {
-        pair: [
-          'ETH',
-          'BCPT'
-        ],
-        minimalOrder: {
-          amount: 1,
-          unit: 'asset'
-        },
-        precision: 1e-8
-      },
-      {
-        pair: [
-          'ETH',
-          'BNB'
-        ],
-        minimalOrder: {
-          amount: 0.01,
-          unit: 'asset'
-        },
-        precision: 0.000001
-      },
-      {
-        pair: [
-          'BTC',
-          'BNT'
-        ],
-        minimalOrder: {
-          amount: 1,
-          unit: 'asset'
-        },
-        precision: 1e-8
-      },
-      {
-        pair: [
-          'BNB',
-          'BRD'
-        ],
-        minimalOrder: {
-          amount: 0.01,
-          unit: 'asset'
-        },
-        precision: 0.00001
-      },
-      {
-        pair: [
-          'BTC',
-          'BRD'
-        ],
-        minimalOrder: {
-          amount: 1,
-          unit: 'asset'
-        },
-        precision: 1e-8
-      },
-      {
-        pair: [
-          'ETH',
-          'BRD'
-        ],
-        minimalOrder: {
-          amount: 1,
-          unit: 'asset'
-        },
-        precision: 1e-7
-      },
-      {
-        pair: [
-          'BTC',
-          'BTG'
-        ],
-        minimalOrder: {
-          amount: 0.01,
-          unit: 'asset'
-        },
-        precision: 0.000001
-      },
-      {
-        pair: [
-          'ETH',
-          'BTG'
-        ],
-        minimalOrder: {
-          amount: 0.01,
-          unit: 'asset'
-        },
-        precision: 0.000001
-      },
-      {
-        pair: [
-          'BNB',
-          'BTS'
-        ],
-        minimalOrder: {
-          amount: 0.01,
-          unit: 'asset'
-        },
-        precision: 0.00001
-      },
-      {
-        pair: [
-          'BTC',
-          'BTS'
-        ],
-        minimalOrder: {
-          amount: 1,
-          unit: 'asset'
-        },
-        precision: 1e-8
-      },
-      {
-        pair: [
-          'ETH',
-          'BTS'
-        ],
-        minimalOrder: {
-          amount: 1,
-          unit: 'asset'
-        },
-        precision: 1e-8
-      },
-      {
-        pair: [
-          'BTC',
-          'CDT'
-        ],
-        minimalOrder: {
-          amount: 1,
-          unit: 'asset'
-        },
-        precision: 1e-8
-      },
-      {
-        pair: [
-          'ETH',
-          'CDT'
-        ],
-        minimalOrder: {
-          amount: 1,
-          unit: 'asset'
-        },
-        precision: 1e-8
-      },
-      {
-        pair: [
-          'BNB',
-          'CMT'
-        ],
-        minimalOrder: {
-          amount: 0.01,
-          unit: 'asset'
-        },
-        precision: 0.00001
-      },
-      {
-        pair: [
-          'BTC',
-          'CMT'
-        ],
-        minimalOrder: {
-          amount: 1,
-          unit: 'asset'
-        },
-        precision: 1e-8
-      },
-      {
-        pair: [
-          'ETH',
-          'CMT'
-        ],
-        minimalOrder: {
-          amount: 1,
-          unit: 'asset'
-        },
-        precision: 1e-8
-      },
-      {
-        pair: [
-          'BNB',
-          'CND'
-        ],
-        minimalOrder: {
-          amount: 0.01,
-          unit: 'asset'
-        },
-        precision: 0.00001
-      },
-      {
-        pair: [
-          'BTC',
-          'CND'
-        ],
-        minimalOrder: {
-          amount: 1,
-          unit: 'asset'
-        },
-        precision: 1e-8
-      },
-      {
-        pair: [
-          'ETH',
-          'CND'
-        ],
-        minimalOrder: {
-          amount: 1,
-          unit: 'asset'
-        },
-        precision: 1e-8
-      },
-      {
-        pair: [
-          'BTC',
-          'DASH'
-        ],
-        minimalOrder: {
-          amount: 0.001,
-          unit: 'asset'
-        },
-        precision: 0.000001
-      },
-      {
-        pair: [
-          'ETH',
-          'DASH'
-        ],
-        minimalOrder: {
-          amount: 0.001,
-          unit: 'asset'
-        },
-        precision: 0.00001
-      },
-      {
-        pair: [
-          'BTC',
-          'DGD'
-        ],
-        minimalOrder: {
-          amount: 0.001,
-          unit: 'asset'
-        },
-        precision: 0.000001
-      },
-      {
-        pair: [
-          'ETH',
-          'DGD'
-        ],
-        minimalOrder: {
-          amount: 0.001,
-          unit: 'asset'
-        },
-        precision: 0.00001
-      },
-      {
-        pair: [
-          'BNB',
-          'DLT'
-        ],
-        minimalOrder: {
-          amount: 0.01,
-          unit: 'asset'
-        },
-        precision: 0.00001
-      },
-      {
-        pair: [
-          'BTC',
-          'DLT'
-        ],
-        minimalOrder: {
-          amount: 1,
-          unit: 'asset'
-        },
-        precision: 1e-8
-      },
-      {
-        pair: [
-          'ETH',
-          'DLT'
-        ],
-        minimalOrder: {
-          amount: 1,
-          unit: 'asset'
-        },
-        precision: 1e-8
-      },
-      {
-        pair: [
-          'BTC',
-          'DNT'
-        ],
-        minimalOrder: {
-          amount: 1,
-          unit: 'asset'
-        },
-        precision: 1e-8
-      },
-      {
-        pair: [
-          'BTC',
-          'EDO'
-        ],
-        minimalOrder: {
-          amount: 0.01,
-          unit: 'asset'
-        },
-        precision: 1e-7
-      },
-      {
-        pair: [
-          'ETH',
-          'EDO'
-        ],
-        minimalOrder: {
-          amount: 0.01,
-          unit: 'asset'
-        },
-        precision: 0.000001
-      },
-      {
-        pair: [
-          'BTC',
-          'ELF'
-        ],
-        minimalOrder: {
-          amount: 1,
-          unit: 'asset'
-        },
-        precision: 1e-8
-      },
-      {
-        pair: [
-          'ETH',
-          'ELF'
-        ],
-        minimalOrder: {
-          amount: 1,
-          unit: 'asset'
-        },
-        precision: 1e-8
-      },
-      {
-        pair: [
-          'BTC',
-          'ENG'
-        ],
-        minimalOrder: {
-          amount: 1,
-          unit: 'asset'
-        },
-        precision: 1e-8
-      },
-      {
-        pair: [
-          'ETH',
-          'ENG'
-        ],
-        minimalOrder: {
-          amount: 1,
-          unit: 'asset'
-        },
-        precision: 1e-7
-      },
-      {
-        pair: [
-          'BTC',
-          'ENJ'
-        ],
-        minimalOrder: {
-          amount: 1,
-          unit: 'asset'
-        },
-        precision: 1e-8
-      },
-      {
-        pair: [
-          'ETH',
-          'ENJ'
-        ],
-        minimalOrder: {
-          amount: 1,
-          unit: 'asset'
-        },
-        precision: 1e-8
-      },
-      {
-        pair: [
-          'BTC',
-          'EOS'
-        ],
-        minimalOrder: {
-          amount: 1,
-          unit: 'asset'
-        },
-        precision: 1e-8
-      },
-      {
-        pair: [
-          'ETH',
-          'ETC'
-        ],
-        minimalOrder: {
-          amount: 0.01,
-          unit: 'asset'
-        },
-        precision: 0.000001
-      },
-      {
-        pair: [
-          'BTC',
-          'EVX'
-        ],
-        minimalOrder: {
-          amount: 1,
-          unit: 'asset'
-        },
-        precision: 1e-8
-      },
-      {
-        pair: [
-          'ETH',
-          'EVX'
-        ],
-        minimalOrder: {
-          amount: 1,
-          unit: 'asset'
-        },
-        precision: 1e-7
-      },
-      {
-        pair: [
-          'BTC',
-          'FUEL'
-        ],
-        minimalOrder: {
-          amount: 1,
-          unit: 'asset'
-        },
-        precision: 1e-8
-      },
-      {
-        pair: [
-          'ETH',
-          'FUEL'
-        ],
-        minimalOrder: {
-          amount: 1,
-          unit: 'asset'
-        },
-        precision: 1e-8
-      },
-      {
-        pair: [
-          'BTC',
-          'FUN'
-        ],
-        minimalOrder: {
-          amount: 1,
-          unit: 'asset'
-        },
-        precision: 1e-8
-      },
-      {
-        pair: [
-          'BNB',
-          'GTO'
-        ],
-        minimalOrder: {
-          amount: 0.01,
-          unit: 'asset'
-        },
-        precision: 0.00001
-      },
-      {
-        pair: [
-          'BTC',
-          'GTO'
-        ],
-        minimalOrder: {
-          amount: 1,
-          unit: 'asset'
-        },
-        precision: 1e-8
-      },
-      {
-        pair: [
-          'ETH',
-          'GTO'
-        ],
-        minimalOrder: {
-          amount: 1,
-          unit: 'asset'
-        },
-        precision: 1e-8
-      },
-      {
-        pair: [
-          'BTC',
-          'GVT'
-        ],
-        minimalOrder: {
-          amount: 0.01,
-          unit: 'asset'
-        },
-        precision: 1e-7
-      },
-      {
-        pair: [
-          'ETH',
-          'GVT'
-        ],
-        minimalOrder: {
-          amount: 0.01,
-          unit: 'asset'
-        },
-        precision: 0.000001
-      },
-      {
-        pair: [
-          'BTC',
-          'GXS'
-        ],
-        minimalOrder: {
-          amount: 0.01,
-          unit: 'asset'
-        },
-        precision: 1e-7
-      },
-      {
-        pair: [
-          'ETH',
-          'GXS'
-        ],
-        minimalOrder: {
-          amount: 0.01,
-          unit: 'asset'
-        },
-        precision: 0.000001
-      },
-      {
-        pair: [
-          'BTC',
-          'HSR'
-        ],
-        minimalOrder: {
-          amount: 0.01,
-          unit: 'asset'
-        },
-        precision: 0.000001
-      },
-      {
-        pair: [
-          'ETH',
-          'HSR'
-        ],
-        minimalOrder: {
-          amount: 0.01,
-          unit: 'asset'
-        },
-        precision: 0.000001
-      },
-      {
-        pair: [
-          'BTC',
-          'ICN'
-        ],
-        minimalOrder: {
-          amount: 1,
-          unit: 'asset'
-        },
-        precision: 1e-8
-      },
-      {
-        pair: [
-          'BNB',
-          'ICX'
-        ],
-        minimalOrder: {
-          amount: 0.01,
-          unit: 'asset'
-        },
-        precision: 0.00001
-      },
-      {
-        pair: [
-          'BTC',
-          'ICX'
-        ],
-        minimalOrder: {
-          amount: 0.01,
-          unit: 'asset'
-        },
-        precision: 1e-7
-      },
-      {
-        pair: [
-          'ETH',
-          'ICX'
-        ],
-        minimalOrder: {
-          amount: 0.01,
-          unit: 'asset'
-        },
-        precision: 0.000001
-      },
-      {
-        pair: [
-          'BTC',
-          'INS'
-        ],
-        minimalOrder: {
-          amount: 0.01,
-          unit: 'asset'
-        },
-        precision: 1e-7
-      },
-      {
-        pair: [
-          'ETH',
-          'INS'
-        ],
-        minimalOrder: {
-          amount: 0.01,
-          unit: 'asset'
-        },
-        precision: 0.000001
-      },
-      {
-        pair: [
-          'BNB',
-          'IOTA'
-        ],
-        minimalOrder: {
-          amount: 0.01,
-          unit: 'asset'
-        },
-        precision: 0.00001
-      },
-      {
-        pair: [
-          'BTC',
-          'KMD'
-        ],
-        minimalOrder: {
-          amount: 0.01,
-          unit: 'asset'
-        },
-        precision: 1e-7
-      },
-      {
-        pair: [
-          'ETH',
-          'KMD'
-        ],
-        minimalOrder: {
-          amount: 0.01,
-          unit: 'asset'
-        },
-        precision: 0.000001
-      },
-      {
-        pair: [
-          'BTC',
-          'LEND'
-        ],
-        minimalOrder: {
-          amount: 1,
-          unit: 'asset'
-        },
-        precision: 1e-8
-      },
-      {
-        pair: [
-          'ETH',
-          'LEND'
-        ],
-        minimalOrder: {
-          amount: 1,
-          unit: 'asset'
-        },
-        precision: 1e-8
-      },
-      {
-        pair: [
-          'BTC',
-          'LRC'
-        ],
-        minimalOrder: {
-          amount: 1,
-          unit: 'asset'
-        },
-        precision: 1e-8
-      },
-      {
-        pair: [
-          'ETH',
-          'LRC'
-        ],
-        minimalOrder: {
-          amount: 1,
-          unit: 'asset'
-        },
-        precision: 1e-8
-      },
-      {
-        pair: [
-          'BNB',
-          'LSK'
-        ],
-        minimalOrder: {
-          amount: 0.01,
-          unit: 'asset'
-        },
-        precision: 0.0001
-      },
-      {
-        pair: [
-          'BTC',
-          'LSK'
-        ],
-        minimalOrder: {
-          amount: 0.01,
-          unit: 'asset'
-        },
-        precision: 1e-7
-      },
-      {
-        pair: [
-          'ETH',
-          'LSK'
-        ],
-        minimalOrder: {
-          amount: 0.01,
-          unit: 'asset'
-        },
-        precision: 0.000001
-      },
-      {
-        pair: [
-          'BNB',
-          'LTC'
-        ],
-        minimalOrder: {
-          amount: 0.00001,
-          unit: 'asset'
-        },
-        precision: 0.01
-      },
-      {
-        pair: [
-          'ETH',
-          'LTC'
-        ],
-        minimalOrder: {
-          amount: 0.001,
-          unit: 'asset'
-        },
-        precision: 0.00001
-      },
-      {
-        pair: [
-          'USDT',
-          'LTC'
-        ],
-        minimalOrder: {
-          amount: 0.00001,
-          unit: 'asset'
-        },
-        precision: 0.01
-      },
-      {
-        pair: [
-          'BTC',
-          'LUN'
-        ],
-        minimalOrder: {
-          amount: 0.01,
-          unit: 'asset'
-        },
-        precision: 1e-7
-      },
-      {
-        pair: [
-          'ETH',
-          'LUN'
-        ],
-        minimalOrder: {
-          amount: 0.01,
-          unit: 'asset'
-        },
-        precision: 0.000001
-      },
-      {
-        pair: [
-          'BTC',
-          'MANA'
-        ],
-        minimalOrder: {
-          amount: 1,
-          unit: 'asset'
-        },
-        precision: 1e-8
-      },
-      {
-        pair: [
-          'ETH',
-          'MANA'
-        ],
-        minimalOrder: {
-          amount: 1,
-          unit: 'asset'
-        },
-        precision: 1e-8
-      },
-      {
-        pair: [
-          'BNB',
-          'MCO'
-        ],
-        minimalOrder: {
-          amount: 0.01,
-          unit: 'asset'
-        },
-        precision: 0.00001
-      },
-      {
-        pair: [
-          'BTC',
-          'MDA'
-        ],
-        minimalOrder: {
-          amount: 1,
-          unit: 'asset'
-        },
-        precision: 1e-8
-      },
-      {
-        pair: [
-          'ETH',
-          'MDA'
-        ],
-        minimalOrder: {
-          amount: 1,
-          unit: 'asset'
-        },
-        precision: 1e-7
-      },
-      {
-        pair: [
-          'BTC',
-          'MOD'
-        ],
-        minimalOrder: {
-          amount: 0.01,
-          unit: 'asset'
-        },
-        precision: 1e-7
-      },
-      {
-        pair: [
-          'ETH',
-          'MOD'
-        ],
-        minimalOrder: {
-          amount: 0.01,
-          unit: 'asset'
-        },
-        precision: 0.000001
-      },
-      {
-        pair: [
-          'BTC',
-          'MTH'
-        ],
-        minimalOrder: {
-          amount: 1,
-          unit: 'asset'
-        },
-        precision: 1e-8
-      },
-      {
-        pair: [
-          'ETH',
-          'MTH'
-        ],
-        minimalOrder: {
-          amount: 1,
-          unit: 'asset'
-        },
-        precision: 1e-8
-      },
-      {
-        pair: [
-          'BTC',
-          'MTL'
-        ],
-        minimalOrder: {
-          amount: 0.01,
-          unit: 'asset'
-        },
-        precision: 0.000001
-      },
-      {
-        pair: [
-          'ETH',
-          'MTL'
-        ],
-        minimalOrder: {
-          amount: 0.01,
-          unit: 'asset'
-        },
-        precision: 0.000001
-      },
-      {
-        pair: [
-          'BNB',
-          'NAV'
-        ],
-        minimalOrder: {
-          amount: 0.01,
-          unit: 'asset'
-        },
-        precision: 0.00001
-      },
-      {
-        pair: [
-          'BTC',
-          'NAV'
-        ],
-        minimalOrder: {
-          amount: 0.01,
-          unit: 'asset'
-        },
-        precision: 1e-7
-      },
-      {
-        pair: [
-          'ETH',
-          'NAV'
-        ],
-        minimalOrder: {
-          amount: 0.01,
-          unit: 'asset'
-        },
-        precision: 0.000001
-      },
-      {
-        pair: [
-          'BNB',
-          'NEBL'
-        ],
-        minimalOrder: {
-          amount: 0.01,
-          unit: 'asset'
-        },
-        precision: 0.00001
-      },
-      {
-        pair: [
-          'BTC',
-          'NEBL'
-        ],
-        minimalOrder: {
-          amount: 0.01,
-          unit: 'asset'
-        },
-        precision: 1e-7
-      },
-      {
-        pair: [
-          'ETH',
-          'NEBL'
-        ],
-        minimalOrder: {
-          amount: 0.01,
-          unit: 'asset'
-        },
-        precision: 0.000001
-      },
-      {
-        pair: [
-          'BNB',
-          'NEO'
-        ],
-        minimalOrder: {
-          amount: 0.001,
-          unit: 'asset'
-        },
-        precision: 0.001
-      },
-      {
-        pair: [
-          'USDT',
-          'NEO'
-        ],
-        minimalOrder: {
-          amount: 0.001,
-          unit: 'asset'
-        },
-        precision: 0.001
-      },
-      {
-        pair: [
-          'BTC',
-          'OAX'
-        ],
-        minimalOrder: {
-          amount: 1,
-          unit: 'asset'
-        },
-        precision: 1e-8
-      },
-      {
-        pair: [
-          'BNB',
-          'OST'
-        ],
-        minimalOrder: {
-          amount: 0.01,
-          unit: 'asset'
-        },
-        precision: 0.00001
-      },
-      {
-        pair: [
-          'BTC',
-          'OST'
-        ],
-        minimalOrder: {
-          amount: 1,
-          unit: 'asset'
-        },
-        precision: 1e-8
-      },
-      {
-        pair: [
-          'ETH',
-          'OST'
-        ],
-        minimalOrder: {
-          amount: 1,
-          unit: 'asset'
-        },
-        precision: 1e-8
-      },
-      {
-        pair: [
-          'BTC',
-          'POE'
-        ],
-        minimalOrder: {
-          amount: 1,
-          unit: 'asset'
-        },
-        precision: 1e-8
-      },
-      {
-        pair: [
-          'ETH',
-          'POE'
-        ],
-        minimalOrder: {
-          amount: 1,
-          unit: 'asset'
-        },
-        precision: 1e-8
-      },
-      {
-        pair: [
-          'BNB',
-          'POWR'
-        ],
-        minimalOrder: {
-          amount: 0.01,
-          unit: 'asset'
-        },
-        precision: 0.00001
-      },
-      {
-        pair: [
-          'BTC',
-          'POWR'
-        ],
-        minimalOrder: {
-          amount: 1,
-          unit: 'asset'
-        },
-        precision: 1e-8
-      },
-      {
-        pair: [
-          'ETH',
-          'POWR'
-        ],
-        minimalOrder: {
-          amount: 1,
-          unit: 'asset'
-        },
-        precision: 1e-8
-      },
-      {
-        pair: [
-          'BTC',
-          'PPT'
-        ],
-        minimalOrder: {
-          amount: 0.01,
-          unit: 'asset'
-        },
-        precision: 1e-7
-      },
-      {
-        pair: [
-          'ETH',
-          'PPT'
-        ],
-        minimalOrder: {
-          amount: 0.01,
-          unit: 'asset'
-        },
-        precision: 0.000001
-      },
-      {
-        pair: [
-          'BNB',
-          'QSP'
-        ],
-        minimalOrder: {
-          amount: 0.01,
-          unit: 'asset'
-        },
-        precision: 0.00001
-      },
-      {
-        pair: [
-          'BTC',
-          'QSP'
-        ],
-        minimalOrder: {
-          amount: 1,
-          unit: 'asset'
-        },
-        precision: 1e-8
-      },
-      {
-        pair: [
-          'ETH',
-          'QSP'
-        ],
-        minimalOrder: {
-          amount: 1,
-          unit: 'asset'
-        },
-        precision: 1e-8
-      },
-      {
-        pair: [
-          'BNB',
-          'RCN'
-        ],
-        minimalOrder: {
-          amount: 0.01,
-          unit: 'asset'
-        },
-        precision: 0.00001
-      },
-      {
-        pair: [
-          'BTC',
-          'RCN'
-        ],
-        minimalOrder: {
-          amount: 1,
-          unit: 'asset'
-        },
-        precision: 1e-8
-      },
-      {
-        pair: [
-          'ETH',
-          'RCN'
-        ],
-        minimalOrder: {
-          amount: 1,
-          unit: 'asset'
-        },
-        precision: 1e-8
-      },
-      {
-        pair: [
-          'BNB',
-          'RDN'
-        ],
-        minimalOrder: {
-          amount: 0.01,
-          unit: 'asset'
-        },
-        precision: 0.00001
-      },
-      {
-        pair: [
-          'BTC',
-          'RDN'
-        ],
-        minimalOrder: {
-          amount: 1,
-          unit: 'asset'
-        },
-        precision: 1e-8
-      },
-      {
-        pair: [
-          'ETH',
-          'RDN'
-        ],
-        minimalOrder: {
-          amount: 1,
-          unit: 'asset'
-        },
-        precision: 1e-7
-      },
-      {
-        pair: [
-          'BTC',
-          'REQ'
-        ],
-        minimalOrder: {
-          amount: 1,
-          unit: 'asset'
-        },
-        precision: 1e-8
-      },
-      {
-        pair: [
-          'ETH',
-          'REQ'
-        ],
-        minimalOrder: {
-          amount: 1,
-          unit: 'asset'
-        },
-        precision: 1e-8
-      },
-      {
-        pair: [
-          'BNB',
-          'RLC'
-        ],
-        minimalOrder: {
-          amount: 0.01,
-          unit: 'asset'
-        },
-        precision: 0.00001
-      },
-      {
-        pair: [
-          'BTC',
-          'RLC'
-        ],
-        minimalOrder: {
-          amount: 0.01,
-          unit: 'asset'
-        },
-        precision: 1e-7
-      },
-      {
-        pair: [
-          'ETH',
-          'RLC'
-        ],
-        minimalOrder: {
-          amount: 0.01,
-          unit: 'asset'
-        },
-        precision: 0.000001
-      },
-      {
-        pair: [
-          'BTC',
-          'SNT'
-        ],
-        minimalOrder: {
-          amount: 1,
-          unit: 'asset'
-        },
-        precision: 1e-8
-      },
-      {
-        pair: [
-          'BTC',
-          'STORJ'
-        ],
-        minimalOrder: {
-          amount: 1,
-          unit: 'asset'
-        },
-        precision: 1e-8
-      },
-      {
-        pair: [
-          'ETH',
-          'STORJ'
-        ],
-        minimalOrder: {
-          amount: 1,
-          unit: 'asset'
-        },
-        precision: 1e-7
-      },
-      {
-        pair: [
-          'BTC',
-          'SUB'
-        ],
-        minimalOrder: {
-          amount: 1,
-          unit: 'asset'
-        },
-        precision: 1e-8
-      },
-      {
-        pair: [
-          'ETH',
-          'SUB'
-        ],
-        minimalOrder: {
-          amount: 1,
-          unit: 'asset'
-        },
-        precision: 1e-8
-      },
-      {
-        pair: [
-          'BTC',
-          'TNB'
-        ],
-        minimalOrder: {
-          amount: 1,
-          unit: 'asset'
-        },
-        precision: 1e-8
-      },
-      {
-        pair: [
-          'ETH',
-          'TNB'
-        ],
-        minimalOrder: {
-          amount: 1,
-          unit: 'asset'
-        },
-        precision: 1e-8
-      },
-      {
-        pair: [
-          'BTC',
-          'TNT'
-        ],
-        minimalOrder: {
-          amount: 1,
-          unit: 'asset'
-        },
-        precision: 1e-8
-      },
-      {
-        pair: [
-          'ETH',
-          'TNT'
-        ],
-        minimalOrder: {
-          amount: 1,
-          unit: 'asset'
-        },
-        precision: 1e-8
-      },
-      {
-        pair: [
-          'BNB',
-          'TRIG'
-        ],
-        minimalOrder: {
-          amount: 0.01,
-          unit: 'asset'
-        },
-        precision: 0.00001
-      },
-      {
-        pair: [
-          'BTC',
-          'TRIG'
-        ],
-        minimalOrder: {
-          amount: 0.01,
-          unit: 'asset'
-        },
-        precision: 1e-7
-      },
-      {
-        pair: [
-          'ETH',
-          'TRIG'
-        ],
-        minimalOrder: {
-          amount: 0.01,
-          unit: 'asset'
-        },
-        precision: 0.000001
-      },
-      {
-        pair: [
-          'BTC',
-          'TRX'
-        ],
-        minimalOrder: {
-          amount: 1,
-          unit: 'asset'
-        },
-        precision: 1e-8
-      },
-      {
-        pair: [
-          'ETH',
-          'TRX'
-        ],
-        minimalOrder: {
-          amount: 1,
-          unit: 'asset'
-        },
-        precision: 1e-8
-      },
-      {
-        pair: [
-          'BTC',
-          'VEN'
-        ],
-        minimalOrder: {
-          amount: 1,
-          unit: 'asset'
-        },
-        precision: 1e-8
-      },
-      {
-        pair: [
-          'ETH',
-          'VEN'
-        ],
-        minimalOrder: {
-          amount: 1,
-          unit: 'asset'
-        },
-        precision: 1e-8
-      },
-      {
-        pair: [
-          'BTC',
-          'VIB'
-        ],
-        minimalOrder: {
-          amount: 1,
-          unit: 'asset'
-        },
-        precision: 1e-8
-      },
-      {
-        pair: [
-          'BTC',
-          'VIBE'
-        ],
-        minimalOrder: {
-          amount: 1,
-          unit: 'asset'
-        },
-        precision: 1e-8
-      },
-      {
-        pair: [
-          'ETH',
-          'VIBE'
-        ],
-        minimalOrder: {
-          amount: 1,
-          unit: 'asset'
-        },
-        precision: 1e-7
-      },
-      {
-        pair: [
-          'ETH',
-          'VIB'
-        ],
-        minimalOrder: {
-          amount: 1,
-          unit: 'asset'
-        },
-        precision: 1e-8
-      },
-      {
-        pair: [
-          'BNB',
-          'WABI'
-        ],
-        minimalOrder: {
-          amount: 0.01,
-          unit: 'asset'
-        },
-        precision: 0.00001
-      },
-      {
-        pair: [
-          'BTC',
-          'WABI'
-        ],
-        minimalOrder: {
-          amount: 1,
-          unit: 'asset'
-        },
-        precision: 1e-8
-      },
-      {
-        pair: [
-          'ETH',
-          'WABI'
-        ],
-        minimalOrder: {
-          amount: 1,
-          unit: 'asset'
-        },
-        precision: 1e-8
-      },
-      {
-        pair: [
-          'BNB',
-          'WAVES'
-        ],
-        minimalOrder: {
-          amount: 0.01,
-          unit: 'asset'
-        },
-        precision: 0.0001
-      },
-      {
-        pair: [
-          'BTC',
-          'WAVES'
-        ],
-        minimalOrder: {
-          amount: 0.01,
-          unit: 'asset'
-        },
-        precision: 1e-7
-      },
-      {
-        pair: [
-          'ETH',
-          'WAVES'
-        ],
-        minimalOrder: {
-          amount: 0.01,
-          unit: 'asset'
-        },
-        precision: 0.000001
-      },
-      {
-        pair: [
-          'BTC',
-          'WINGS'
-        ],
-        minimalOrder: {
-          amount: 1,
-          unit: 'asset'
-        },
-        precision: 1e-8
-      },
-      {
-        pair: [
-          'ETH',
-          'WINGS'
-        ],
-        minimalOrder: {
-          amount: 1,
-          unit: 'asset'
-        },
-        precision: 1e-7
-      },
-      {
-        pair: [
-          'BNB',
-          'WTC'
-        ],
-        minimalOrder: {
-          amount: 0.01,
-          unit: 'asset'
-        },
-        precision: 0.0001
-      },
-      {
-        pair: [
-          'BNB',
-          'XLM'
-        ],
-        minimalOrder: {
-          amount: 0.01,
-          unit: 'asset'
-        },
-        precision: 0.00001
-      },
-      {
-        pair: [
-          'BTC',
-          'XLM'
-        ],
-        minimalOrder: {
-          amount: 1,
-          unit: 'asset'
-        },
-        precision: 1e-8
-      },
-      {
-        pair: [
-          'ETH',
-          'XLM'
-        ],
-        minimalOrder: {
-          amount: 1,
-          unit: 'asset'
-        },
-        precision: 1e-8
-      },
-      {
-        pair: [
-          'BTC',
-          'XMR'
-        ],
-        minimalOrder: {
-          amount: 0.001,
-          unit: 'asset'
-        },
-        precision: 0.000001
-      },
-      {
-        pair: [
-          'ETH',
-          'XMR'
-        ],
-        minimalOrder: {
-          amount: 0.001,
-          unit: 'asset'
-        },
-        precision: 0.00001
-      },
-      {
-        pair: [
-          'BTC',
-          'XRP'
-        ],
-        minimalOrder: {
-          amount: 1,
-          unit: 'asset'
-        },
-        precision: 1e-8
-      },
-      {
-        pair: [
-          'ETH',
-          'XRP'
-        ],
-        minimalOrder: {
-          amount: 1,
-          unit: 'asset'
-        },
-        precision: 1e-8
-      },
-      {
-        pair: [
-          'BTC',
-          'XVG'
-        ],
-        minimalOrder: {
-          amount: 1,
-          unit: 'asset'
-        },
-        precision: 1e-8
-      },
-      {
-        pair: [
-          'BNB',
-          'XZC'
-        ],
-        minimalOrder: {
-          amount: 0.001,
-          unit: 'asset'
-        },
-        precision: 0.001
-      },
-      {
-        pair: [
-          'BTC',
-          'XZC'
-        ],
-        minimalOrder: {
-          amount: 0.01,
-          unit: 'asset'
-        },
-        precision: 0.000001
-      },
-      {
-        pair: [
-          'ETH',
-          'XZC'
-        ],
-        minimalOrder: {
-          amount: 0.01,
-          unit: 'asset'
-        },
-        precision: 0.000001
-      },
-      {
-        pair: [
-          'BNB',
-          'YOYO'
-        ],
-        minimalOrder: {
-          amount: 0.01,
-          unit: 'asset'
-        },
-        precision: 0.00001
-      },
-      {
-        pair: [
-          'BTC',
-          'YOYO'
-        ],
-        minimalOrder: {
-          amount: 1,
-          unit: 'asset'
-        },
-        precision: 1e-8
-      },
-      {
-        pair: [
-          'ETH',
-          'YOYO'
-        ],
-        minimalOrder: {
-          amount: 1,
-          unit: 'asset'
-        },
-        precision: 1e-8
-      },
-      {
-        pair: [
-          'BTC',
-          'ZEC'
-        ],
-        minimalOrder: {
-          amount: 0.001,
-          unit: 'asset'
-        },
-        precision: 0.000001
-      },
-      {
-        pair: [
-          'ETH',
-          'ZEC'
-        ],
-        minimalOrder: {
-          amount: 0.001,
-          unit: 'asset'
-        },
-        precision: 0.00001
-      },
-      {
-        pair: [
-          'USDT',
-          'BNB'
-        ],
-        minimalOrder: {
-          amount: 0.01,
-          unit: 'asset'
-        },
-        precision: 0.0001
-      },
-      {
-        pair: [
-          'USDT',
-          'ETH'
-        ],
-        minimalOrder: {
-          amount: 0.00001,
-          unit: 'asset'
-        },
-        precision: 0.01
-      }
-    ],
->>>>>>> a5c60360
     requires: ['key', 'secret'],
     providesHistory: 'date',
     providesFullHistory: true,
