var Kraken = require('kraken-api-es5');
var moment = require('moment');
var util = require('../core/util');
var _ = require('lodash');
var log = require('../core/log');

var crypto_currencies = [
  "XBT",
  "DASH",
  "EOS",
  "ETC",
  "ETH",
  "GNO",
  "ICN",
  "LTC",
  "MLN",
  "REP",
  "USDT",
  "XDG",
  "XLM",
  "XMR",
  "XRP",
  "ZEC",
  "BCH",
];

var fiat_currencies = [
  "EUR",
  "GBP",
  "USD",
  "JPY",
  "CAD",
];

var assets_without_prefix = [
  'BCH',
  'DASH',
  'EOS',
  'GNO',
]

// Method to check if asset/currency is a crypto currency
var isCrypto = function(value) {
  return _.contains(crypto_currencies, value);
};

// Method to check if asset/currency is a fiat currency
var isFiat = function(value) {
  return _.contains(fiat_currencies, value);
};

var addPrefix = function(value) {
  var fiatPrefix = "Z";
  var cryptoPrefix = "X";

  if(isFiat(value))
    return fiatPrefix + value;
  else if(isCrypto(value))
    return cryptoPrefix + value;
  else
    return value;
}

// Some currencies in Kraken don't use the prefix, not clearly documented
var getAssetPair = function(asset, currency) {
  if (_.contains(assets_without_prefix, asset))
    return asset + currency;
  else
    return addPrefix(asset) + addPrefix(currency);
}

var Trader = function(config) {
  _.bindAll(this);

  if(_.isObject(config)) {
    this.key = config.key;
    this.secret = config.secret;
    this.currency = config.currency.toUpperCase()
    this.asset = config.asset.toUpperCase();
  }

  this.pair = getAssetPair(this.asset, this.currency);
  this.name = 'kraken';
  this.since = null;

  this.kraken = new Kraken(
    this.key,
    this.secret,
    {timeout: +moment.duration(60, 'seconds')}
  );
}

Trader.prototype.retry = function(method, args) {
  var wait = +moment.duration(5, 'seconds');
  log.debug(this.name, 'returned an error, retrying..');

  var self = this;

  // make sure the callback (and any other fn)
  // is bound to Trader
  _.each(args, function(arg, i) {
    if(_.isFunction(arg))
      args[i] = _.bind(arg, self);
  });

  // run the failed method again with the same
  // arguments after wait
  setTimeout(
    function() { method.apply(self, args) },
    wait
  );
};

Trader.prototype.getTrades = function(since, callback, descending) {
  var args = _.toArray(arguments);
  var startTs = !_.isNull(since) ? moment(since).valueOf() : null;

  var process = function(err, trades) {
    if (err || !trades || trades.length === 0) {
      log.error('error getting trades', err);
      return this.retry(this.getTrades, args);
    }

    
    var parsedTrades = [];
    _.each(trades.result[this.pair], function(trade) {
      // Even when you supply 'since' you can still get more trades than you asked for, it needs to be filtered
      if (_.isNull(startTs) || startTs < moment.unix(trade[2]).valueOf()) {
        parsedTrades.push({
          tid: moment.unix(trade[2]).valueOf() * 1000000,
          date: parseInt(Math.round(trade[2]), 10),
          price: parseFloat(trade[0]),
          amount: parseFloat(trade[1])
        });
      }
    }, this);

    if(descending)
      callback(null, parsedTrades.reverse());
    else
      callback(null, parsedTrades);
  };

  var reqData = {
    pair: this.pair
  };

  if(!_.isNull(since)) {
    // Kraken wants a tid, which is found to be timestamp_ms * 1000000 in practice. No clear documentation on this though
    reqData.since = startTs * 1000000;
  }

  this.kraken.api('Trades', reqData, _.bind(process, this));
};

Trader.prototype.getPortfolio = function(callback) {
  var args = _.toArray(arguments);
  var set = function(err, data) {

    if(_.isEmpty(data))
      err = 'no data';

    else if(!_.isEmpty(data.error))
      err = data.error;

    if (err || !data.result) {
      log.error(err);
      return this.retry(this.getPortfolio, args);
    }

    // When using the prefix-less assets, you remove the prefix from the assset but leave
    // it on the curreny in this case. An undocumented Kraken quirk.
    var assetId = _.contains(assets_without_prefix, this.asset) ? this.asset : addPrefix(this.asset);
    var assetAmount = parseFloat( data.result[addPrefix(assetId)] );
    var currencyAmount = parseFloat( data.result[addPrefix(this.currency)] );

    if(!_.isNumber(assetAmount) || _.isNaN(assetAmount)) {
      log.error(`Kraken did not return portfolio for ${this.asset}, assuming 0.`);
      assetAmount = 0;
    }

    if(!_.isNumber(currencyAmount) || _.isNaN(currencyAmount)) {
      log.error(`Kraken did not return portfolio for ${this.currency}, assuming 0.`);
      currencyAmount = 0;
    }

    var portfolio = [
      { name: this.asset, amount: assetAmount },
      { name: this.currency, amount: currencyAmount }
    ];
    callback(err, portfolio);
  };

  this.kraken.api('Balance', {}, _.bind(set, this));
};

Trader.prototype.getFee = function(callback) {
  callback(false, 0.002);
};

Trader.prototype.getTicker = function(callback) {
  var set = function(err, data) {

    if(!err && _.isEmpty(data))
      err = 'no data';

    else if(!err && !_.isEmpty(data.error))
      err = data.error;

    if (err)
      return log.error('unable to get ticker', JSON.stringify(err));

    var result = data.result[this.pair];
    var ticker = {
      ask: result.a[0],
      bid: result.b[0]
    };
    callback(err, ticker);
  };

  this.kraken.api('Ticker', {pair: this.pair}, _.bind(set, this));
};

Trader.prototype.roundAmount = function(amount) {
  // Prevent "You incorrectly entered one of fields."
  // because of more than 8 decimals.
  // Specific precision by pair https://blog.kraken.com/post/1278/announcement-reducing-price-precision-round-2

  var precision = 100000000;
  var market = this.getCapabilities().markets.find(function(market){ return market.pair[0] === this.currency && market.pair[1] === this.asset });

  if(Number.isInteger(market.precision))
    precision = 10 * market.precision;

  amount *= precision;
  amount = Math.floor(amount);
  amount /= precision;
  return amount;
};

Trader.prototype.addOrder = function(tradeType, amount, price, callback) {
  var args = _.toArray(arguments);

  amount = this.roundAmount(amount);
  log.debug(tradeType.toUpperCase(), amount, this.asset, '@', price, this.currency);

  var set = function(err, data) {

    // console.log('blap', err, data);

    if(!err && _.isEmpty(data))
      err = 'no data';
    else if(!err && !_.isEmpty(data.error))
      err = data.error;

    if(err) {
      log.error('unable to ' + tradeType.toLowerCase(), err);
      return this.retry(this.addOrder, args);
    }

    var txid = data.result.txid[0];
    log.debug('added order with txid:', txid);

    callback(undefined, txid);
  };

  this.kraken.api('AddOrder', {
    pair: this.pair,
    type: tradeType.toLowerCase(),
    ordertype: 'limit',
    price: price,
    volume: amount.toString()
  }, _.bind(set, this));
};


Trader.prototype.getOrder = function(order, callback) {

  var get = function(err, data) {
    if(!err && _.isEmpty(data) && _.isEmpty(data.result))
      err = 'no data';

    else if(!err && !_.isEmpty(data.error))
      err = data.error;

    if(err)
      return log.error('Unable to get order', order, JSON.stringify(err));

    var price = parseFloat( data.result[ order ].price );
    var amount = parseFloat( data.result[ order ].vol_exec );
    var date = moment.unix( data.result[ order ].closetm );

    callback(undefined, {price, amount, date});
  }.bind(this);

  this.kraken.api('QueryOrders', {txid: order}, get);
}

Trader.prototype.buy = function(amount, price, callback) {
  this.addOrder('buy', amount, price, callback);
};

Trader.prototype.sell = function(amount, price, callback) {
  this.addOrder('sell', amount, price, callback);
};

Trader.prototype.checkOrder = function(order, callback) {
  var check = function(err, data) {
    if(_.isEmpty(data))
      err = 'no data';

    if(!_.isEmpty(data.error))
      err = data.error;

    if(err)
      return log.error('Unable to check order', order, JSON.stringify(err));

    var result = data.result[order];
    var stillThere = result.status === 'open' || result.status === 'pending';
    callback(err, !stillThere);
  };

  this.kraken.api('QueryOrders', {txid: order}, _.bind(check, this));
};

Trader.prototype.cancelOrder = function(order, callback) {
  var args = _.toArray(arguments);
  var cancel = function(err, data) {
    if(!err && _.isEmpty(data))
      err = 'no data';
    else if(!err && !_.isEmpty(data.error))
      err = data.error;

    if(err) {
      log.error('unable to cancel order', order, '(', err, JSON.stringify(err), ')');
      return this.retry(this.cancelOrder, args);
    }

    callback();
  };

  this.kraken.api('CancelOrder', {txid: order}, _.bind(cancel, this));
};

Trader.getCapabilities = function () {
  return {
    name: 'Kraken',
    slug: 'kraken',
    currencies: ['CAD', 'EUR', 'GBP', 'JPY', 'USD', 'XBT', 'ETH'],
    assets: ['XBT', 'LTC', 'GNO', 'ICN', 'MLN', 'REP', 'XDG', 'XLM', 'XMR', 'XRP', 'ZEC', 'ETH', 'BCH', 'DASH', 'EOS', 'ETC'],
    markets: [
      //Tradeable againt ETH
      { pair: ['XBT', 'ETH'], minimalOrder: { amount: 0.01, unit: 'asset' }, precision: 5 },
      { pair: ['CAD', 'ETH'], minimalOrder: { amount: 0.01, unit: 'asset' }, precision: 2 },
      { pair: ['EUR', 'ETH'], minimalOrder: { amount: 0.01, unit: 'asset' }, precision: 2 },
      { pair: ['GBP', 'ETH'], minimalOrder: { amount: 0.01, unit: 'asset' } },
      { pair: ['JPY', 'ETH'], minimalOrder: { amount: 1, unit: 'asset' }, precision: 0 },
      { pair: ['USD', 'ETH'], minimalOrder: { amount: 0.01, unit: 'asset' }, precision: 2 },
<<<<<<< HEAD
=======
      { pair: ['EOS', 'ETH'], minimalOrder: { amount: 0.01, unit: 'asset' }, precision: 6 },
      { pair: ['ETC', 'ETH'], minimalOrder: { amount: 0.01, unit: 'asset' }, precision: 5 },
      { pair: ['GNO', 'ETH'], minimalOrder: { amount: 0.01, unit: 'asset' }, precision: 4 },
      { pair: ['ICN', 'ETH'], minimalOrder: { amount: 0.01, unit: 'asset' }, precision: 6 },
      { pair: ['MLN', 'ETH'], minimalOrder: { amount: 0.01, unit: 'asset' }, precision: 5 },
      { pair: ['REP', 'ETH'], minimalOrder: { amount: 0.01, unit: 'asset' }, precision: 5 },
>>>>>>> 20599af2

      //Tradeable against LTC
      { pair: ['XBT', 'LTC'], minimalOrder: { amount: 0.01, unit: 'asset' }, precision: 6 },
      { pair: ['EUR', 'LTC'], minimalOrder: { amount: 0.01, unit: 'asset' }, precision: 2 },
      { pair: ['USD', 'LTC'], minimalOrder: { amount: 0.01, unit: 'asset' }, precision: 2 },
<<<<<<< HEAD
=======

>>>>>>> 20599af2

      //Tradeable against BCH
      { pair: ['USD', 'BCH'], minimalOrder: { amount: 0.1, unit: 'asset' }, precision: 1 },
      { pair: ['EUR', 'BCH'], minimalOrder: { amount: 0.1, unit: 'asset' }, precision: 1 },
      { pair: ['XBT', 'BCH'], minimalOrder: { amount: 0.01, unit: 'asset' }, precision: 5 },

      //Tradeable against DASH
      { pair: ['USD', 'DASH'], minimalOrder: { amount: 0.01, unit: 'asset' }, precision: 2 },
      { pair: ['EUR', 'DASH'], minimalOrder: { amount: 0.01, unit: 'asset' }, precision: 2 },
      { pair: ['XBT', 'DASH'], minimalOrder: { amount: 0.01, unit: 'asset' }, precision: 5 },

      //Tradeable against EOS
      { pair: ['USD', 'EOS'], minimalOrder: { amount: 0.01, unit: 'asset' } },
      { pair: ['EUR', 'EOS'], minimalOrder: { amount: 0.01, unit: 'asset' } },
      { pair: ['XBT', 'EOS'], minimalOrder: { amount: 0.01, unit: 'asset' }, precision: 7 },
      { pair: ['ETH', 'EOS'], minimalOrder: { amount: 0.01, unit: 'asset' }, precision: 6 },

      //Tradeable against ETC
      { pair: ['USD', 'ETC'], minimalOrder: { amount: 0.01, unit: 'asset' }, precision: 3 },
      { pair: ['EUR', 'ETC'], minimalOrder: { amount: 0.01, unit: 'asset' }, precision: 3 },
      { pair: ['XBT', 'ETC'], minimalOrder: { amount: 0.01, unit: 'asset' }, precision: 6 },
      { pair: ['ETH', 'ETC'], minimalOrder: { amount: 0.01, unit: 'asset' }, precision: 5 },

      //Tradeable against GNO
      { pair: ['USD', 'GNO'], minimalOrder: { amount: 0.01, unit: 'asset' } },
      { pair: ['EUR', 'GNO'], minimalOrder: { amount: 0.01, unit: 'asset' } },
      { pair: ['XBT', 'GNO'], minimalOrder: { amount: 0.01, unit: 'asset' }, precision: 5 },
      { pair: ['ETH', 'GNO'], minimalOrder: { amount: 0.01, unit: 'asset' }, precision: 4 },

      //Tradeable against ICN
      { pair: ['XBT', 'ICN'], minimalOrder: { amount: 0.01, unit: 'asset' }, precision: 7 },
      { pair: ['ETH', 'ICN'], minimalOrder: { amount: 0.01, unit: 'asset' }, precision: 6 },

      //Tradeable against MLN
      { pair: ['XBT', 'MLN'], minimalOrder: { amount: 0.01, unit: 'asset' }, precision: 6 },
      { pair: ['ETH', 'MLN'], minimalOrder: { amount: 0.01, unit: 'asset' }, precision: 5 },

      //Tradeable against REP
      { pair: ['USD', 'REP'], minimalOrder: { amount: 0.01, unit: 'asset' } },
      { pair: ['EUR', 'REP'], minimalOrder: { amount: 0.01, unit: 'asset' }, precision: 3 },
      { pair: ['XBT', 'REP'], minimalOrder: { amount: 0.01, unit: 'asset' }, precision: 6 },
      { pair: ['ETH', 'REP'], minimalOrder: { amount: 0.01, unit: 'asset' }, precision: 5 },
<<<<<<< HEAD
=======

>>>>>>> 20599af2

      //Tradeable against XDG
      { pair: ['XBT', 'XDG'], minimalOrder: { amount: 0.01, unit: 'asset' } },

      //Tradeable against XLM
      { pair: ['USD', 'XLM'], minimalOrder: { amount: 0.01, unit: 'asset' } },
      { pair: ['EUR', 'XLM'], minimalOrder: { amount: 0.01, unit: 'asset' } },
      { pair: ['XBT', 'XLM'], minimalOrder: { amount: 0.01, unit: 'asset' }, precision: 8 },

      //Tradeable against XMR
      { pair: ['USD', 'XMR'], minimalOrder: { amount: 0.01, unit: 'asset' }, precision: 2 },
      { pair: ['EUR', 'XMR'], minimalOrder: { amount: 0.01, unit: 'asset' }, precision: 2 },
      { pair: ['XBT', 'XMR'], minimalOrder: { amount: 0.01, unit: 'asset' }, precision: 6 },
<<<<<<< HEAD
=======

>>>>>>> 20599af2

      //Tradeable against XRP
      { pair: ['USD', 'XRP'], minimalOrder: { amount: 0.01, unit: 'asset' }, precision: 5 },
      { pair: ['EUR', 'XRP'], minimalOrder: { amount: 0.01, unit: 'asset' }, precision: 5 },
      { pair: ['XBT', 'XRP'], minimalOrder: { amount: 0.01, unit: 'asset' }, precision: 8 },
      { pair: ['CAD', 'XRP'], minimalOrder: { amount: 0.01, unit: 'asset' } },
      { pair: ['JPY', 'XRP'], minimalOrder: { amount: 0.01, unit: 'asset' } },

      //Tradeable against ZEC
      { pair: ['USD', 'ZEC'], minimalOrder: { amount: 0.01, unit: 'asset' }, precision: 2 },
      { pair: ['EUR', 'ZEC'], minimalOrder: { amount: 0.01, unit: 'asset' }, precision: 2 },
      { pair: ['XBT', 'ZEC'], minimalOrder: { amount: 0.01, unit: 'asset' }, precision: 5 },

      //Tradeable against XBT
      { pair: ['BCH', 'XBT'], minimalOrder: { amount: 0.01, unit: 'asset' }, precision: 5 },
<<<<<<< HEAD
=======
      { pair: ['LTC', 'XBT'], minimalOrder: { amount: 0.01, unit: 'asset' }, precision: 6 },
      { pair: ['XDG', 'XBT'], minimalOrder: { amount: 0.01, unit: 'asset' } },
      { pair: ['XLM', 'XBT'], minimalOrder: { amount: 0.01, unit: 'asset' } },
      { pair: ['XRP', 'XBT'], minimalOrder: { amount: 0.01, unit: 'asset' } },
>>>>>>> 20599af2
      { pair: ['CAD', 'XBT'], minimalOrder: { amount: 0.1, unit: 'asset' }, precision: 1 },
      { pair: ['EUR', 'XBT'], minimalOrder: { amount: 0.1, unit: 'asset' }, precision: 1 },
      { pair: ['GBP', 'XBT'], minimalOrder: { amount: 0.01, unit: 'asset' } },
      { pair: ['JPY', 'XBT'], minimalOrder: { amount: 1, unit: 'asset' }, precision: 0 },
      { pair: ['USD', 'XBT'], minimalOrder: { amount: 0.1, unit: 'asset' }, precision: 1 },
<<<<<<< HEAD
=======
      { pair: ['DASH', 'XBT'], minimalOrder: { amount: 0.01, unit: 'asset' }, precision: 5 },
      { pair: ['EOS', 'XBT'], minimalOrder: { amount: 0.01, unit: 'asset' }, precision: 7 },
      { pair: ['ETC', 'XBT'], minimalOrder: { amount: 0.01, unit: 'asset' }, precision: 6 },
      { pair: ['ETH', 'XBT'], minimalOrder: { amount: 0.01, unit: 'asset' }, precision: 5 },
      { pair: ['GNO', 'XBT'], minimalOrder: { amount: 0.01, unit: 'asset' }, precision: 5 },
      { pair: ['ICN', 'XBT'], minimalOrder: { amount: 0.01, unit: 'asset' }, precision: 7 },
      { pair: ['MLN', 'XBT'], minimalOrder: { amount: 0.01, unit: 'asset' }, precision: 6 },
      { pair: ['REP', 'XBT'], minimalOrder: { amount: 0.01, unit: 'asset' } },
      { pair: ['XDG', 'XBT'], minimalOrder: { amount: 0.01, unit: 'asset' } },
      { pair: ['XLM', 'XBT'], minimalOrder: { amount: 0.01, unit: 'asset' }, precision: 8 },
      { pair: ['XMR', 'XBT'], minimalOrder: { amount: 0.01, unit: 'asset' }, precision: 6 },
      { pair: ['XRP', 'XBT'], minimalOrder: { amount: 0.01, unit: 'asset' }, precision: 8 },
      { pair: ['ZEC', 'XBT'], minimalOrder: { amount: 0.01, unit: 'asset' }, precision: 5 },

>>>>>>> 20599af2
    ],
    requires: ['key', 'secret'],
    providesHistory: 'date',
    providesFullHistory: true,
    tid: 'date',
    tradable: true
  };
}

module.exports = Trader;<|MERGE_RESOLUTION|>--- conflicted
+++ resolved
@@ -356,24 +356,11 @@
       { pair: ['GBP', 'ETH'], minimalOrder: { amount: 0.01, unit: 'asset' } },
       { pair: ['JPY', 'ETH'], minimalOrder: { amount: 1, unit: 'asset' }, precision: 0 },
       { pair: ['USD', 'ETH'], minimalOrder: { amount: 0.01, unit: 'asset' }, precision: 2 },
-<<<<<<< HEAD
-=======
-      { pair: ['EOS', 'ETH'], minimalOrder: { amount: 0.01, unit: 'asset' }, precision: 6 },
-      { pair: ['ETC', 'ETH'], minimalOrder: { amount: 0.01, unit: 'asset' }, precision: 5 },
-      { pair: ['GNO', 'ETH'], minimalOrder: { amount: 0.01, unit: 'asset' }, precision: 4 },
-      { pair: ['ICN', 'ETH'], minimalOrder: { amount: 0.01, unit: 'asset' }, precision: 6 },
-      { pair: ['MLN', 'ETH'], minimalOrder: { amount: 0.01, unit: 'asset' }, precision: 5 },
-      { pair: ['REP', 'ETH'], minimalOrder: { amount: 0.01, unit: 'asset' }, precision: 5 },
->>>>>>> 20599af2
 
       //Tradeable against LTC
       { pair: ['XBT', 'LTC'], minimalOrder: { amount: 0.01, unit: 'asset' }, precision: 6 },
       { pair: ['EUR', 'LTC'], minimalOrder: { amount: 0.01, unit: 'asset' }, precision: 2 },
       { pair: ['USD', 'LTC'], minimalOrder: { amount: 0.01, unit: 'asset' }, precision: 2 },
-<<<<<<< HEAD
-=======
-
->>>>>>> 20599af2
 
       //Tradeable against BCH
       { pair: ['USD', 'BCH'], minimalOrder: { amount: 0.1, unit: 'asset' }, precision: 1 },
@@ -416,10 +403,6 @@
       { pair: ['EUR', 'REP'], minimalOrder: { amount: 0.01, unit: 'asset' }, precision: 3 },
       { pair: ['XBT', 'REP'], minimalOrder: { amount: 0.01, unit: 'asset' }, precision: 6 },
       { pair: ['ETH', 'REP'], minimalOrder: { amount: 0.01, unit: 'asset' }, precision: 5 },
-<<<<<<< HEAD
-=======
-
->>>>>>> 20599af2
 
       //Tradeable against XDG
       { pair: ['XBT', 'XDG'], minimalOrder: { amount: 0.01, unit: 'asset' } },
@@ -433,10 +416,6 @@
       { pair: ['USD', 'XMR'], minimalOrder: { amount: 0.01, unit: 'asset' }, precision: 2 },
       { pair: ['EUR', 'XMR'], minimalOrder: { amount: 0.01, unit: 'asset' }, precision: 2 },
       { pair: ['XBT', 'XMR'], minimalOrder: { amount: 0.01, unit: 'asset' }, precision: 6 },
-<<<<<<< HEAD
-=======
-
->>>>>>> 20599af2
 
       //Tradeable against XRP
       { pair: ['USD', 'XRP'], minimalOrder: { amount: 0.01, unit: 'asset' }, precision: 5 },
@@ -452,35 +431,11 @@
 
       //Tradeable against XBT
       { pair: ['BCH', 'XBT'], minimalOrder: { amount: 0.01, unit: 'asset' }, precision: 5 },
-<<<<<<< HEAD
-=======
-      { pair: ['LTC', 'XBT'], minimalOrder: { amount: 0.01, unit: 'asset' }, precision: 6 },
-      { pair: ['XDG', 'XBT'], minimalOrder: { amount: 0.01, unit: 'asset' } },
-      { pair: ['XLM', 'XBT'], minimalOrder: { amount: 0.01, unit: 'asset' } },
-      { pair: ['XRP', 'XBT'], minimalOrder: { amount: 0.01, unit: 'asset' } },
->>>>>>> 20599af2
       { pair: ['CAD', 'XBT'], minimalOrder: { amount: 0.1, unit: 'asset' }, precision: 1 },
       { pair: ['EUR', 'XBT'], minimalOrder: { amount: 0.1, unit: 'asset' }, precision: 1 },
       { pair: ['GBP', 'XBT'], minimalOrder: { amount: 0.01, unit: 'asset' } },
       { pair: ['JPY', 'XBT'], minimalOrder: { amount: 1, unit: 'asset' }, precision: 0 },
       { pair: ['USD', 'XBT'], minimalOrder: { amount: 0.1, unit: 'asset' }, precision: 1 },
-<<<<<<< HEAD
-=======
-      { pair: ['DASH', 'XBT'], minimalOrder: { amount: 0.01, unit: 'asset' }, precision: 5 },
-      { pair: ['EOS', 'XBT'], minimalOrder: { amount: 0.01, unit: 'asset' }, precision: 7 },
-      { pair: ['ETC', 'XBT'], minimalOrder: { amount: 0.01, unit: 'asset' }, precision: 6 },
-      { pair: ['ETH', 'XBT'], minimalOrder: { amount: 0.01, unit: 'asset' }, precision: 5 },
-      { pair: ['GNO', 'XBT'], minimalOrder: { amount: 0.01, unit: 'asset' }, precision: 5 },
-      { pair: ['ICN', 'XBT'], minimalOrder: { amount: 0.01, unit: 'asset' }, precision: 7 },
-      { pair: ['MLN', 'XBT'], minimalOrder: { amount: 0.01, unit: 'asset' }, precision: 6 },
-      { pair: ['REP', 'XBT'], minimalOrder: { amount: 0.01, unit: 'asset' } },
-      { pair: ['XDG', 'XBT'], minimalOrder: { amount: 0.01, unit: 'asset' } },
-      { pair: ['XLM', 'XBT'], minimalOrder: { amount: 0.01, unit: 'asset' }, precision: 8 },
-      { pair: ['XMR', 'XBT'], minimalOrder: { amount: 0.01, unit: 'asset' }, precision: 6 },
-      { pair: ['XRP', 'XBT'], minimalOrder: { amount: 0.01, unit: 'asset' }, precision: 8 },
-      { pair: ['ZEC', 'XBT'], minimalOrder: { amount: 0.01, unit: 'asset' }, precision: 5 },
-
->>>>>>> 20599af2
     ],
     requires: ['key', 'secret'],
     providesHistory: 'date',
