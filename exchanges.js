// what kind of exchange does Gekko support?
//
// Required parameters per exchange.
//
// name: Proper name of the exchange
// slug: slug name of the exchange (needs to match filename in `gekko/exchanges/`)
// direct: does this exchange support MKT orders?
// infinityOrder: is this an exchange that supports infinity
//    orders? (which means that it will accept orders bigger then
//    the current balance and order at the full balance instead)
// currencies: all the currencies supported by the exchange
//    implementation in gekko.
// assets: all the assets supported by the exchange implementation
//    in gekko.
// pairs: all allowed currency / asset combinations that form a market
// maxHistoryFetch: the parameter fed to the getTrades call to get the max
//    history.
// providesHistory: If the getTrades can be fed a since parameter
//    that Gekko can use to get historical data, set this to:
//
//    - 'date' // When Gekko can pass in a starting point in time
//             // to start returning data from.
//    - 'tid'  // When Gekko needs to pass in a trade id to act as
//             // a starting point in time.
//    - false  // When the exchange does not support to give back
//             // historical data at all.
// fetchTimespan: if the timespan between first and last trade per
//    fetch is fixed, set it here in minutes.
//
// monitorError: if Gekko is currently not able to monitor this exchange, please set it
//    to an URL explaining the problem.
// tradeError: If gekko is currently not able to trade at this exchange, please set it
//    to an URL explaining the problem.
var exchanges = [
  {
    name: 'BTC-e',
    slug: 'btce',
    direct: false,
    infinityOrder: false,
    currencies: ['USD', 'RUR', 'EUR', 'BTC'],
    assets: [
      'BTC', 'LTC', 'NMC', 'NVC', 'USD', 'EUR', 'PPC', 'DSH', 'ETH'
    ],
    markets: [
      { pair: ['USD', 'BTC'], minimalOrder: { amount: 0.01, unit: 'asset' } },
      { pair: ['RUR', 'BTC'], minimalOrder: { amount: 0.01, unit: 'asset' } },
      { pair: ['EUR', 'BTC'], minimalOrder: { amount: 0.01, unit: 'asset' } },
      { pair: ['BTC', 'LTC'], minimalOrder: { amount: 0.1, unit: 'asset' } },
      { pair: ['USD', 'LTC'], minimalOrder: { amount: 0.1, unit: 'asset' } },
      { pair: ['RUR', 'LTC'], minimalOrder: { amount: 0.1, unit: 'asset' } },
      { pair: ['EUR', 'LTC'], minimalOrder: { amount: 0.1, unit: 'asset' } },
      { pair: ['BTC', 'NMC'], minimalOrder: { amount: 0.1, unit: 'asset' } },
      { pair: ['USD', 'NMC'], minimalOrder: { amount: 0.1, unit: 'asset' } },
      { pair: ['BTC', 'NVC'], minimalOrder: { amount: 0.1, unit: 'asset' } },
      { pair: ['USD', 'NVC'], minimalOrder: { amount: 0.1, unit: 'asset' } },
      { pair: ['RUR', 'USD'], minimalOrder: { amount: 0.1, unit: 'asset' } },
      { pair: ['USD', 'EUR'], minimalOrder: { amount: 0.1, unit: 'asset' } },
      { pair: ['BTC', 'PPC'], minimalOrder: { amount: 0.1, unit: 'asset' } },
      { pair: ['USD', 'PPC'], minimalOrder: { amount: 0.1, unit: 'asset' } },
      { pair: ['BTC', 'DSH'], minimalOrder: { amount: 0.1, unit: 'asset' } },
      { pair: ['BTC', 'ETH'], minimalOrder: { amount: 0.1, unit: 'asset' } },
      { pair: ['USD', 'ETH'], minimalOrder: { amount: 0.1, unit: 'asset' } },
      { pair: ['LTC', 'ETH'], minimalOrder: { amount: 0.1, unit: 'asset' } },
      { pair: ['RUR', 'ETH'], minimalOrder: { amount: 0.1, unit: 'asset' } }
      
    ],
    requires: ['key', 'secret'],
    providesHistory: false,
    maxHistoryFetch: '?limit=2000',
    tid: 'tid'
  },
  {
    name: 'Bitstamp',
    slug: 'bitstamp',
    direct: false,
    infinityOrder: false,
    currencies: ['USD', 'EUR'],
    assets: ['BTC', 'EUR'],
    maxTradesAge: 60,
    maxHistoryFetch: null,
    markets: [
      { pair: ['USD', 'BTC'], minimalOrder: { amount: 1, unit: 'currency' } },
      { pair: ['EUR', 'BTC'], minimalOrder: { amount: 1, unit: 'currency' } },
      { pair: ['USD', 'EUR'], minimalOrder: { amount: 1, unit: 'currency' } }
    ],
    requires: ['key', 'secret', 'username'],
    maxHistoryFetch: 'day',
    fetchTimespan: 60,
    tid: 'tid'
  },
  {
    name: 'CEX.io',
    slug: 'cexio',
    direct: false,
    infinityOrder: false,
    currencies: ['BTC','USD','EUR','RUB'],
    assets: ['GHS','BTC','ETH','LTC'],
    markets: [
      { pair: ['BTC', 'GHS'], minimalOrder: { amount: 0.000001, unit: 'currency' } },
      { pair: ['BTC', 'LTC'], minimalOrder: { amount: 0.000001, unit: 'currency' } },
      { pair: ['EUR', 'LTC'], minimalOrder: { amount: 0.000001, unit: 'currency' } },
      { pair: ['USD', 'LTC'], minimalOrder: { amount: 0.000001, unit: 'currency' } },
      { pair: ['RUB', 'BTC'], minimalOrder: { amount: 0.000001, unit: 'currency' } },
      { pair: ['USD', 'BTC'], minimalOrder: { amount: 0.000001, unit: 'currency' } },
      { pair: ['EUR', 'BTC'], minimalOrder: { amount: 0.000001, unit: 'currency' } },
      { pair: ['BTC', 'ETH'], minimalOrder: { amount: 0.000001, unit: 'currency' } },
      { pair: ['USD', 'ETH'], minimalOrder: { amount: 0.000001, unit: 'currency' } },
      { pair: ['EUR', 'ETH'], minimalOrder: { amount: 0.000001, unit: 'currency' } }
    ],
    requires: ['key', 'secret', 'username'],
    providesHistory: false,
    tid: 'tid'
  },
  {
    name: 'Kraken',
    slug: 'kraken',
    direct: false,
    infinityOrder: false,
    // technically not true..
    currencies: ['ETH', 'XBT', 'CAD', 'EUR', 'GBP', 'JPY', 'XRP', 'XDG', 'XLM', 'USD'],
    assets: ['DAO', 'ETH', 'LTC', 'XBT'],
    markets: [
      { pair: ['ETH', 'DAO'], minimalOrder: { amount: 0.01, unit: 'currency' } },
      { pair: ['XBT', 'DAO'], minimalOrder: { amount: 0.01, unit: 'currency' } },
      { pair: ['CAD', 'DAO'], minimalOrder: { amount: 0.01, unit: 'currency' } },
      { pair: ['EUR', 'DAO'], minimalOrder: { amount: 0.01, unit: 'currency' } },
      { pair: ['GBP', 'DAO'], minimalOrder: { amount: 0.01, unit: 'currency' } },
      { pair: ['JPY', 'DAO'], minimalOrder: { amount: 0.01, unit: 'currency' } },
      { pair: ['USD', 'DAO'], minimalOrder: { amount: 0.01, unit: 'currency' } },

      { pair: ['XBT', 'ETH'], minimalOrder: { amount: 0.01, unit: 'currency' } },
      { pair: ['CAD', 'ETH'], minimalOrder: { amount: 0.01, unit: 'currency' } },
      { pair: ['EUR', 'ETH'], minimalOrder: { amount: 0.01, unit: 'currency' } },
      { pair: ['GBP', 'ETH'], minimalOrder: { amount: 0.01, unit: 'currency' } },
      { pair: ['JPY', 'ETH'], minimalOrder: { amount: 0.01, unit: 'currency' } },
      { pair: ['USD', 'ETH'], minimalOrder: { amount: 0.01, unit: 'currency' } },

      { pair: ['CAD', 'LTC'], minimalOrder: { amount: 0.01, unit: 'currency' } },
      { pair: ['EUR', 'LTC'], minimalOrder: { amount: 0.01, unit: 'currency' } },
      { pair: ['USD', 'LTC'], minimalOrder: { amount: 0.01, unit: 'currency' } },

      { pair: ['LTC', 'XBT'], minimalOrder: { amount: 0.01, unit: 'currency' } },
      { pair: ['XDG', 'XBT'], minimalOrder: { amount: 0.01, unit: 'currency' } },
      { pair: ['XLM', 'XBT'], minimalOrder: { amount: 0.01, unit: 'currency' } },
      { pair: ['XRP', 'XBT'], minimalOrder: { amount: 0.01, unit: 'currency' } },
      { pair: ['CAD', 'XBT'], minimalOrder: { amount: 0.01, unit: 'currency' } },
      { pair: ['EUR', 'XBT'], minimalOrder: { amount: 0.01, unit: 'currency' } },
      { pair: ['GBP', 'XBT'], minimalOrder: { amount: 0.01, unit: 'currency' } },
      { pair: ['JPY', 'XBT'], minimalOrder: { amount: 0.01, unit: 'currency' } },
      { pair: ['USD', 'XBT'], minimalOrder: { amount: 0.01, unit: 'currency' } }
    ],
    requires: ['key', 'secret'],
    providesHistory: false,
    tid: 'date'
  },
  {
    name: 'Poloniex',
    slug: 'poloniex',
    direct: false,
    infinityOrder: false,
    currencies: ['BTC', 'XMR', 'USDT'],
    assets: ['BTC', 'XMR', 'ETH', 'FCT', 'MAID', 'DASH', 'XVC', 'GRC'],
    markets: [
      { pair: ['BTC', 'ETH'], minimalOrder: { amount: 0.01, unit: 'asset' } },
      { pair: ['BTC', 'XMR'], minimalOrder: { amount: 0.01, unit: 'asset' } },
      { pair: ['BTC', 'FCT'], minimalOrder: { amount: 0.01, unit: 'asset' } },
      { pair: ['BTC', 'MAID'], minimalOrder: { amount: 0.01, unit: 'asset' } },
      { pair: ['BTC', 'DASH'], minimalOrder: { amount: 0.01, unit: 'asset' } },
      { pair: ['BTC', 'XVC'], minimalOrder: { amount: 0.01, unit: 'asset' } },
      { pair: ['BTC', 'GRC'], minimalOrder: { amount: 0.01, unit: 'asset' } },

      { pair: ['USDT', 'BTC'], minimalOrder: { amount: 0.01, unit: 'asset' } },
      { pair: ['USDT', 'ETH'], minimalOrder: { amount: 0.01, unit: 'asset' } }
    ],
    requires: ['key', 'secret'],
    tid: 'tid',
    providesFullHistory: true,
  },
  {
    name: 'Bitfinex',
    slug: 'bitfinex',
    direct: false,
    infinityOrder: false,
    currencies: ['USD', 'BTC'],
    assets: ['BTC', 'LTC', 'ETH'],
    markets: [
        { pair: ['USD', 'BTC'], minimalOrder: { amount: 0.01, unit: 'asset' }},
        { pair: ['USD', 'LTC'], minimalOrder: { amount: 0.01, unit: 'asset' }},
        { pair: ['USD', 'ETH'], minimalOrder: { amount: 0.01, unit: 'asset' }},
        { pair: ['BTC', 'LTC'], minimalOrder: { amount: 0.01, unit: 'asset' }},
        { pair: ['BTC', 'ETH'], minimalOrder: { amount: 0.01, unit: 'asset' }},
    ],
    requires: ['key', 'secret'],
    maxHistoryFetch: 2000,
    tid: 'tid'

  },
  {
    name: 'meXBT',
    slug: 'mexbt',
    direct: false,
    infinityOrder: false,
    currencies: ['MXN'],
    assets: ['BTC'],
    markets: [
      {
        pair: ['MXN', 'BTC'], minimalOrder: { amount: 0.01, unit: 'asset' }
      }
    ],
    requires: ['key', 'secret', 'username'],
    providesHistory: 'date',
    tid: 'tid'
  },
  {
    name: 'LakeBTC',
    slug: 'lakebtc',
    direct: false,
    infinityOrder: false,
    currencies: ['USD'],
    assets: ['BTC'],
    markets: [
      {
        pair: ['USD', 'BTC'], minimalOrder: { amount: 1, unit: 'currency' }
      }
    ],
    requires: ['key', 'secret'],
    providesHistory: false,
    fetchTimespan: 60,
    tid: 'tid'
  },
  {
    name: 'Zaif.jp',
    slug: 'zaif.jp',
    direct: false,
    infinityOrder: false,
    currencies: ['JPY'],
    assets: ['BTC'],
    markets: [
      {
        pair: ['JPY', 'BTC'], minimalOrder: { amount: 1, unit: 'currency' }
      }
    ],
    requires: ['key', 'secret', 'username'],
    providesHistory: false,
    fetchTimespan: 60,
    tid: 'tid'
  },
  {
    name: 'BTCC',
    slug: 'btcc',
    direct: false,
    infinityOrder: false,
    currencies: ['BTC', 'CNY'],
    assets: ['BTC', 'LTC'],
    markets: [
      { pair: ['CNY', 'BTC'], minimalOrder: { amount: 0.001, unit: 'asset' } },
      { pair: ['CNY', 'LTC'], minimalOrder: { amount: 0.001, unit: 'asset' } },
      { pair: ['BTC', 'LTC'], minimalOrder: { amount: 0.001, unit: 'asset' } }
    ],
    requires: ['key', 'secret'],
    maxHistoryFetch: 5000,
    tid: 'tid',
    providesFullHistory: true,
  },
  {
    name: 'OkCoin',
    slug: 'okcoin',
    direct: false,
    infinityOrder: false,
    currencies: ['BTC', 'CNY'],
    assets: ['BTC', 'LTC'],
    markets: [
      { pair: ['CNY', 'BTC'], minimalOrder: { amount: 0.01, unit: 'asset' } },
      { pair: ['CNY', 'LTC'], minimalOrder: { amount: 0.01, unit: 'asset' } }
    ],
    requires: ['key', 'secret', 'username'],
<<<<<<< HEAD
    // TODO:
    providesHistory: true,
=======
    providesHistory: false,
    fetchTimespan: 60,
>>>>>>> c3b663ef
    maxHistoryFetch: 600,
    tid: 'date',
  },
  {
    name: 'BitX',
    slug: 'bitx',
    direct: false,
    infinityOrder: false,
    currencies: ['MYR', 'KES', 'NGN', 'ZAR'],
    assets: ['XBT'],
    markets: [
      { pair: ['MYR', 'XBT'], minimalOrder: { amount: 0.00001, unit: 'asset' } },
      { pair: ['XBT', 'KES'], minimalOrder: { amount: 0.00001, unit: 'asset' } },
      { pair: ['XBT', 'NGN'], minimalOrder: { amount: 0.00001, unit: 'asset' } },
      { pair: ['XBT', 'ZAR'], minimalOrder: { amount: 0.00001, unit: 'asset' } }
    ],
    requires: ['key', 'secret'],
    providesHistory: false,
    tid: 'msdate'
  },
  {
    name: 'BX.in.th',
    slug: 'bx.in.th',
    direct: false,
    infinityOrder: false,
    currencies: ['THB'],
    assets: ['BTC'],
    markets: [
      {
        pair: ['THB', 'BTC'], minimalOrder: { amount: 0.0001, unit: 'asset' },
      }
    ],
    requires: ['key', 'secret'],
    tradeError: 'NOT IMPLEMENTED YET',
    providesHistory: false
  }
  // ,
  // ---- Keeping this here for historical purposes. ----
  // {
  //
  //   name: 'MtGox',
  //   slug: 'mtgox',
  //   direct: true,
  //   infinityOrder: true,
  //   currencies: [
  //     'USD', 'EUR', 'GBP', 'AUD', 'CAD', 'CHF', 'CNY',
  //     'DKK', 'HKD', 'PLN', 'RUB', 'SGD', 'THB'
  //   ],
  //   assets: ['BTC'],
  //   markets: [
  //     { pair: ['USD', 'BTC'], minimalOrder: { amount: 0.01, unit: 'asset' } },
  //     { pair: ['EUR', 'BTC'], minimalOrder: { amount: 0.01, unit: 'asset' } },
  //     { pair: ['GBP', 'BTC'], minimalOrder: { amount: 0.01, unit: 'asset' } },
  //     { pair: ['AUD', 'BTC'], minimalOrder: { amount: 0.01, unit: 'asset' } },
  //     { pair: ['CAD', 'BTC'], minimalOrder: { amount: 0.01, unit: 'asset' } },
  //     { pair: ['CHF', 'BTC'], minimalOrder: { amount: 0.01, unit: 'asset' } },
  //     { pair: ['CNY', 'BTC'], minimalOrder: { amount: 0.01, unit: 'asset' } },
  //     { pair: ['DKK', 'BTC'], minimalOrder: { amount: 0.01, unit: 'asset' } },
  //     { pair: ['HKD', 'BTC'], minimalOrder: { amount: 0.01, unit: 'asset' } },
  //     { pair: ['PLN', 'BTC'], minimalOrder: { amount: 0.01, unit: 'asset' } },
  //     { pair: ['RUB', 'BTC'], minimalOrder: { amount: 0.01, unit: 'asset' } },
  //     { pair: ['SGD', 'BTC'], minimalOrder: { amount: 0.01, unit: 'asset' } },
  //     { pair: ['THB', 'BTC'], minimalOrder: { amount: 0.01, unit: 'asset' } }
  //   ],
  //   requires: ['key', 'secret'],
  //   providesHistory: false
  // }
];

module.exports = exchanges;<|MERGE_RESOLUTION|>--- conflicted
+++ resolved
@@ -274,13 +274,8 @@
       { pair: ['CNY', 'LTC'], minimalOrder: { amount: 0.01, unit: 'asset' } }
     ],
     requires: ['key', 'secret', 'username'],
-<<<<<<< HEAD
-    // TODO:
-    providesHistory: true,
-=======
     providesHistory: false,
     fetchTimespan: 60,
->>>>>>> c3b663ef
     maxHistoryFetch: 600,
     tid: 'date',
   },
