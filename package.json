{
  "name": "gekko",
  "version": "0.5.9",
  "description": "A bitcoin trading bot for auto trading at various exchanges",
  "keywords": [
    "trading",
    "bot",
    "bitcoin",
    "TA",
    "finance"
  ],
  "scripts": {
    "test": "./node_modules/.bin/mocha test/*.js --recursive test -u tdd --reporter spec",
    "start": "node ./gekko --config config.js --ui"
  },
  "author": "Mike van Rossum <mike@mvr.me>",
  "dependencies": {
    "@slack/client": "^3.10.0",
    "async": "2.1.2",
    "bitexthai": "^0.1.0",
    "bitfinex-api-node": "^1.2.0",
    "bitstamp": "^1.0.3",
    "bitx": "^1.5.0",
    "btc-china-fork": "0.0.6",
    "btc-markets": "0.0.10",
    "cexio": "0.0.x",
    "co-fs": "^1.2.0",
    "commander": "^2.9.0",
    "gdax": "^0.4.2",
    "gekko": "0.0.9",
<<<<<<< HEAD
    "gemini-exchange-coffee-api": "2.0.5",
=======
    "gemini-exchange-coffee-api": "2.0.6",
>>>>>>> 9f9f4ec1
    "humanize-duration": "^3.10.0",
    "koa": "^1.2.0",
    "koa-bodyparser": "^2.2.0",
    "koa-cors": "0.0.16",
    "koa-logger": "^1.3.0",
    "koa-router": "^5.4.0",
    "koa-static": "^2.0.0",
    "kraken-api-es5": "^1.0.0",
    "lakebtc_nodejs": "0.1.x",
    "lodash": "2.x",
    "moment": "2.4.x",
    "node-wex": "^1.0.3",
    "node.bittrex.api": "^0.4.3",
    "okcoin-china": "0.0.7",
    "opn": "^4.0.2",
    "poloniex.js": "0.0.7",
    "promisify-node": "^0.4.0",
    "prompt-lite": "0.1.1",
    "pushbullet": "1.4.3",
    "relieve": "^2.1.3",
    "retry": "^0.10.1",
    "semver": "2.2.1",
    "sqlite3": "^3.1.8",
    "stats-lite": "^2.0.4",
    "tiny-promisify": "^0.1.1",
    "toml": "^2.3.0",
    "twitter": "^1.7.1",
    "zaif.jp": "^0.1.4"
  },
  "devDependencies": {
    "chai": "^2.0.0",
    "mocha": "^2.1.1",
    "proxyquire": "^1.7.10",
    "sinon": "^1.12.2"
  },
  "engines": {
    "node": ">=6.0"
  },
  "license": "MIT",
  "repository": {
    "type": "git",
    "url": "https://github.com/askmike/gekko.git"
  }
}<|MERGE_RESOLUTION|>--- conflicted
+++ resolved
@@ -28,11 +28,7 @@
     "commander": "^2.9.0",
     "gdax": "^0.4.2",
     "gekko": "0.0.9",
-<<<<<<< HEAD
-    "gemini-exchange-coffee-api": "2.0.5",
-=======
     "gemini-exchange-coffee-api": "2.0.6",
->>>>>>> 9f9f4ec1
     "humanize-duration": "^3.10.0",
     "koa": "^1.2.0",
     "koa-bodyparser": "^2.2.0",
