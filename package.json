--- conflicted
+++ resolved
@@ -22,12 +22,8 @@
     "bitstamp": "^1.0.3",
     "bitx": "^1.5.0",
     "btc-china-fork": "0.0.6",
-<<<<<<< HEAD
-    "btc-markets": "0.0.6",
-=======
     "node-wex": "^1.0.3",
     "btc-markets": "0.0.10",
->>>>>>> 13d83585
     "cexio": "0.0.x",
     "co-fs": "^1.2.0",
     "commander": "^2.9.0",
