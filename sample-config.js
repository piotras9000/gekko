--- conflicted
+++ resolved
@@ -1,11 +1,7 @@
 ﻿// Everything is explained here:
-<<<<<<< HEAD
+
 // https://github.com/askmike/gekko/blob/stable/docs/Configuring_gekko.md
-
-=======
-// https://github.com/askmike/gekko/blob/0.2/docs/Configuring_gekko.md
 var moment = require('moment');
->>>>>>> 857122aa
 var config = {};
 
 // ~~~~~~~~~~~~~~~~~~~~~~~~~~~~~~~~~~~~~~~~~~~~~~~~~~~~~~~~~~~~~~~~
@@ -264,11 +260,6 @@
     version: 0.1
   },
   daterange: {
-    // full data in database:
-    // from: -Infinity,
-    // to: Infinity
-
-    // specific daterange
     from: moment.utc("2016-06-10 09:49:00"),
     to: moment.utc("2016-05-29 21:55:00")
   },
