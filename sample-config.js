--- conflicted
+++ resolved
@@ -398,11 +398,7 @@
   dataDirectory: 'history',
   version: 0.1,
 
-<<<<<<< HEAD
-  journalMode: require('../isWindows.js') ? 'PERSIST' : 'WAL',
-=======
   journalMode: require('./web/isWindows.js') ? 'DELETE' : 'WAL',
->>>>>>> 1833d3d4
 
   dependencies: []
 }
