﻿// Everything is explained here:
// https://github.com/askmike/gekko/blob/master/docs/Configuring_gekko.md

var config = {};

// ~~~~~~~~~~~~~~~~~~~~~~~~~~~~~~~~~~~~~~~~~~~~~~~~~~~~~~~~~~~~~~~~
//                          GENERAL SETTINGS
// ~~~~~~~~~~~~~~~~~~~~~~~~~~~~~~~~~~~~~~~~~~~~~~~~~~~~~~~~~~~~~~~~

// Gekko stores historical history
config.history = {
  // in what directory should Gekko store
  // and load historical data from?
  directory: './history/'
}
config.debug = true; // for additional logging / debugging

// ~~~~~~~~~~~~~~~~~~~~~~~~~~~~~~~~~~~~~~~~~~~~~~~~~~~~~~~~~~~~~~~~
//                         WATCHING A MARKET
// ~~~~~~~~~~~~~~~~~~~~~~~~~~~~~~~~~~~~~~~~~~~~~~~~~~~~~~~~~~~~~~~~

// Monitor the live market
config.watch = {
  enabled: true,
  exchange: 'Bitstamp', // 'MtGox', 'BTCe', 'Bitstamp', 'cexio' or 'kraken'
  currency: 'USD',
  asset: 'BTC'
}

// ~~~~~~~~~~~~~~~~~~~~~~~~~~~~~~~~~~~~~~~~~~~~~~~~~~~~~~~~~~~~~~~~
//                       CONFIGURING TRADING ADVICE
// ~~~~~~~~~~~~~~~~~~~~~~~~~~~~~~~~~~~~~~~~~~~~~~~~~~~~~~~~~~~~~~~~

config.tradingAdvisor = {
  enabled: true,
  method: 'DEMA',
  candleSize: 60,
  historySize: 50
}

// Exponential Moving Averages settings:
config.DEMA = {
  // EMA weight (α)
  // the higher the weight, the more smooth (and delayed) the line
  short: 10,
  long: 21,
  // amount of candles to remember and base initial EMAs on
  // the difference between the EMAs (to act as triggers)
  thresholds: {
    down: -0.025,
    up: 0.025
  }
};

// MACD settings:
config.MACD = {
  // EMA weight (α)
  // the higher the weight, the more smooth (and delayed) the line
  short: 10,
  long: 21,
  signal: 9,
  // the difference between the EMAs (to act as triggers)
  thresholds: {
    down: -0.025,
    up: 0.025,
    // How many candle intervals should a trend persist
    // before we consider it real?
    persistence: 1
  }
};

// PPO settings:
config.PPO = {
  // EMA weight (α)
  // the higher the weight, the more smooth (and delayed) the line
  short: 12,
  long: 26,
  signal: 9,
  // the difference between the EMAs (to act as triggers)
  thresholds: {
    down: -0.025,
    up: 0.025,
    // How many candle intervals should a trend persist
    // before we consider it real?
    persistence: 2
  }
};

// ~~~~~~~~~~~~~~~~~~~~~~~~~~~~~~~~~~~~~~~~~~~~~~~~~~~~~~~~~~~~~~~~
//                       CONFIGURING PLUGINS
// ~~~~~~~~~~~~~~~~~~~~~~~~~~~~~~~~~~~~~~~~~~~~~~~~~~~~~~~~~~~~~~~~

// Want Gekko to perform real trades on buy or sell advice?
// Enabling this will activate trades for the market being
// watched by config.watch
config.trader = {
  enabled: false,
<<<<<<< HEAD
  sendMailOnStart: true,
  what: ['BUY', 'SELL'], // send email by type of advice: any combination of 'BUY', 'SELL', 'HOLD'
  email: '',    // the receiver of the email, e.g. bob@example.com
  smtp: 'smtp.gmail.com',   // if no smtp server specified, fallback to mail.gmail.com
  port: 25,     // use a different smtp port
  ssl: true,    
  tls: false,   // set to true if want STARTTLS
  user: '',    // the username, this is the sender of the email, e.g. alice@example.com
=======
  key: '',
  secret: '',
  username: '' // your username, only fill in when using bitstamp or cexio
}
>>>>>>> 14b7c248

config.adviceLogger = {
  enabled: true
}

// do you want Gekko to calculate the profit of its own advice?
config.profitSimulator = {
  enabled: true,
  // report the profit in the currency or the asset?
  reportInCurrency: true,
  // start balance, on what the current balance is compared with
  simulationBalance: {
    // these are in the unit types configured in the watcher.
    asset: 1,
    currency: 100,
  },
  // only want report after a sell? set to `false`.
  verbose: false,
  // how much fee in % does each trade cost?
  fee: 0.6,
  // how much slippage should Gekko assume per trade?
  slippage: 0.05
}

// want Gekko to send a mail on buy or sell advice?
config.mailer = {
  enabled: false, 			// Send Emails if true, false to turn off
  sendMailOnStart: true,		// Send 'Gekko starting' message if true, not if false

  email: '',		// Your Gmail address

  // You don't have to set your password here, if you leave it blank we will ask it
  // when Gekko's starts.
  //
  // NOTE: Gekko is an open source project < https://github.com/askmike/gekko >,
  // make sure you looked at the code or trust the maintainer of this bot when you
  // fill in your email and password.
  //
  // WARNING: If you have NOT downloaded Gekko from the github page above we CANNOT
  // guarantuee that your email address & password are safe!

  password: '',				// Your Gmail Password - if not supplied Gekko will prompt on startup.

  tag: '[GEKKO] ',			// Prefix all email subject lines with this

            //       ADVANCED MAIL SETTINGS
            // you can leave those as is if you 
            // just want to use Gmail

  server: 'smtp.gmail.com',		// The name of YOUR outbound (SMTP) mail server.
  smtpauth: true,			// Does SMTP server require authentication (true for Gmail)
					// The following 3 values default to the Email (above) if left blank
  user: '',				// Your Email server user name - usually your full Email address 'me@mydomain.com'
  from: '',				// 'me@mydomain.com'
  to: '',				// 'me@somedomain.com, me@someotherdomain.com'
  ssl: true,				// Use SSL (true for Gmail)
  port: '',				// Set if you don't want to use the default port
  tls: false				// Use TLS if true
}


config.ircbot = {
  enabled: false,
  emitUpdats: false,
  channel: '#your-channel',
  server: 'irc.freenode.net',
  botName: 'gekkobot'
}

config.campfire = {
  enabled: false,
  emitUpdates: false,
  nickname: 'Gordon',
  roomId: null,
  apiKey: '',
  account: ''
}

config.redisBeacon = {
  enabled: false,
  port: 6379, // redis default
  host: '127.0.0.1', // localhost
    // On default Gekko broadcasts
    // events in the channel with
    // the name of the event, set
    // an optional prefix to the
    // channel name.
  channelPrefix: '',
  broadcast: [
    'small candle'
  ]
}

// not in a working state
// read: https://github.com/askmike/gekko/issues/156
config.webserver = {
  enabled: false,
  ws: {
    host: 'localhost',
    port: 1338,
  },
  http: {
    host: 'localhost',
    port: 1339,
  }
}

// not working, leave as is
config.backtest = {
  enabled: false
}

// set this to true if you understand that Gekko will 
// invest according to how you configured the indicators.
// None of the advice in the output is Gekko telling you
// to take a certain position. Instead it is the result 
// of running the indicators you configured automatically.
// 
// In other words: Gekko automates your trading strategies,
// it doesn't advice on itself, only set to true if you truly
// understand this.
// 
// Not sure? Read this first: https://github.com/askmike/gekko/issues/201
config['I understand that Gekko only automates MY OWN trading strategies'] = false;

module.exports = config;<|MERGE_RESOLUTION|>--- conflicted
+++ resolved
@@ -95,21 +95,10 @@
 // watched by config.watch
 config.trader = {
   enabled: false,
-<<<<<<< HEAD
-  sendMailOnStart: true,
-  what: ['BUY', 'SELL'], // send email by type of advice: any combination of 'BUY', 'SELL', 'HOLD'
-  email: '',    // the receiver of the email, e.g. bob@example.com
-  smtp: 'smtp.gmail.com',   // if no smtp server specified, fallback to mail.gmail.com
-  port: 25,     // use a different smtp port
-  ssl: true,    
-  tls: false,   // set to true if want STARTTLS
-  user: '',    // the username, this is the sender of the email, e.g. alice@example.com
-=======
   key: '',
   secret: '',
   username: '' // your username, only fill in when using bitstamp or cexio
 }
->>>>>>> 14b7c248
 
 config.adviceLogger = {
   enabled: true
@@ -136,10 +125,10 @@
 
 // want Gekko to send a mail on buy or sell advice?
 config.mailer = {
-  enabled: false, 			// Send Emails if true, false to turn off
-  sendMailOnStart: true,		// Send 'Gekko starting' message if true, not if false
-
-  email: '',		// Your Gmail address
+  enabled: false,       // Send Emails if true, false to turn off
+  sendMailOnStart: true,    // Send 'Gekko starting' message if true, not if false
+
+  email: '',    // Your Gmail address
 
   // You don't have to set your password here, if you leave it blank we will ask it
   // when Gekko's starts.
@@ -151,23 +140,23 @@
   // WARNING: If you have NOT downloaded Gekko from the github page above we CANNOT
   // guarantuee that your email address & password are safe!
 
-  password: '',				// Your Gmail Password - if not supplied Gekko will prompt on startup.
-
-  tag: '[GEKKO] ',			// Prefix all email subject lines with this
+  password: '',       // Your Gmail Password - if not supplied Gekko will prompt on startup.
+
+  tag: '[GEKKO] ',      // Prefix all email subject lines with this
 
             //       ADVANCED MAIL SETTINGS
             // you can leave those as is if you 
             // just want to use Gmail
 
-  server: 'smtp.gmail.com',		// The name of YOUR outbound (SMTP) mail server.
-  smtpauth: true,			// Does SMTP server require authentication (true for Gmail)
-					// The following 3 values default to the Email (above) if left blank
-  user: '',				// Your Email server user name - usually your full Email address 'me@mydomain.com'
-  from: '',				// 'me@mydomain.com'
-  to: '',				// 'me@somedomain.com, me@someotherdomain.com'
-  ssl: true,				// Use SSL (true for Gmail)
-  port: '',				// Set if you don't want to use the default port
-  tls: false				// Use TLS if true
+  server: 'smtp.gmail.com',   // The name of YOUR outbound (SMTP) mail server.
+  smtpauth: true,     // Does SMTP server require authentication (true for Gmail)
+          // The following 3 values default to the Email (above) if left blank
+  user: '',       // Your Email server user name - usually your full Email address 'me@mydomain.com'
+  from: '',       // 'me@mydomain.com'
+  to: '',       // 'me@somedomain.com, me@someotherdomain.com'
+  ssl: true,        // Use SSL (true for Gmail)
+  port: '',       // Set if you don't want to use the default port
+  tls: false        // Use TLS if true
 }
 
 
