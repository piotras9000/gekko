--- conflicted
+++ resolved
@@ -28,44 +28,15 @@
 // Monitor the live market
 config.normal = {
   enabled: true,
-  exchange: 'MtGox', // 'MtGox', 'BTCe' or 'Bitstamp'
-  currency: 'USD',
-  asset: 'BTC',
+  exchange: 'cexio', // 'MtGox', 'BTCe', 'Bitstamp' or 'cexio'
+  currency: 'BTC',
+  asset: 'GHS',
   tradingEnabled: false,
   key: 'your-key',
   secret: 'your-secret',
-  clientID: 0, // your username, only fill in when using bitstamp
+  username: 0, // your username, only fill in when using bitstamp or cexio
 }
 
-<<<<<<< HEAD
-=======
-// example Bitstamp Config:
-
-// config.normal = {
-//   enabled: true,
-//   exchange: 'Bitstamp',
-//   currency: 'USD',
-//   asset: 'BTC',
-//   tradingEnabled: false,
-//   user: '',
-//   password: '',
-// }
-
-// example cex.io config;
-
-//config.normal = {
-//  enabled: true,
-//  exchange: 'cexio',
-//  currency: 'BTC',   // @ cexio we pay BTC
-//  asset: 'GHS',      // @ cexio we buy GH/s
-//  tradingEnabled: false,
-//  username: '',      // this option MUST be set for cex.io
-//  key: '',
-//  secret: '',
-//}
-
-
->>>>>>> a1b5b231
 // want Gekko to send a mail on buy or sell advice?
 config.mail = {
   enabled: false,
@@ -168,6 +139,6 @@
   }
 ];
 
-config.debug = false; // for additional logging / debugging
+config.debug = true; // for additional logging / debugging
 
 module.exports = config;
