--- conflicted
+++ resolved
@@ -131,13 +131,8 @@
     modes: ['realtime'],
     dependencies: [{
       module: 'nodejs-websocket',
-<<<<<<< HEAD
-      version: '*'
+      version: '1.6.0',
     }]
-=======
-      version: '1.6.0',
-    }],
->>>>>>> 68aa4971
   }
 ];
 
